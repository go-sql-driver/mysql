// Go MySQL Driver - A MySQL-Driver for Go's database/sql package
//
// Copyright 2012 The Go-MySQL-Driver Authors. All rights reserved.
//
// This Source Code Form is subject to the terms of the Mozilla Public
// License, v. 2.0. If a copy of the MPL was not distributed with this file,
// You can obtain one at http://mozilla.org/MPL/2.0/.

package mysql

import (
	"context"
	"database/sql"
	"database/sql/driver"
	"encoding/json"
	"io"
	"net"
	"strconv"
	"strings"
	"time"
)

type mysqlConn struct {
	buf              buffer
	netConn          net.Conn
	rawConn          net.Conn    // underlying connection when netConn is TLS connection.
	result           mysqlResult // managed by clearResult() and handleOkPacket().
	cfg              *Config
	connector        *connector
	maxAllowedPacket int
	maxWriteSize     int
	writeTimeout     time.Duration
	flags            clientFlag
	status           statusFlag
	sequence         uint8
	parseTime        bool
	reset            bool // set when the Go SQL package calls ResetSession

	// for context support (Go 1.8+)
	watching bool
	watcher  chan<- context.Context
	closech  chan struct{}
	finished chan<- struct{}
	canceled atomicError // set non-nil if conn is canceled
	closed   atomicBool  // set when conn is closed, before closech is closed
}

// Handles parameters set in DSN after the connection is established
func (mc *mysqlConn) handleParams() (err error) {
	var cmdSet strings.Builder

	for param, val := range mc.cfg.Params {
		switch param {
		// Charset: character_set_connection, character_set_client, character_set_results
		case "charset":
			charsets := strings.Split(val, ",")
			for _, cs := range charsets {
				// ignore errors here - a charset may not exist
				if mc.cfg.Collation != "" {
					err = mc.exec("SET NAMES " + cs + " COLLATE " + mc.cfg.Collation)
				} else {
					err = mc.exec("SET NAMES " + cs)
				}
				if err == nil {
					break
				}
			}
			if err != nil {
				return
			}

		// Other system vars accumulated in a single SET command
		default:
			if cmdSet.Len() == 0 {
				// Heuristic: 29 chars for each other key=value to reduce reallocations
				cmdSet.Grow(4 + len(param) + 3 + len(val) + 30*(len(mc.cfg.Params)-1))
				cmdSet.WriteString("SET ")
			} else {
				cmdSet.WriteString(", ")
			}
			cmdSet.WriteString(param)
			cmdSet.WriteString(" = ")
			cmdSet.WriteString(val)
		}
	}

	if cmdSet.Len() > 0 {
		err = mc.exec(cmdSet.String())
		if err != nil {
			return
		}
	}

	return
}

func (mc *mysqlConn) markBadConn(err error) error {
	if mc == nil {
		return err
	}
	if err != errBadConnNoWrite {
		return err
	}
	return driver.ErrBadConn
}

func (mc *mysqlConn) Begin() (driver.Tx, error) {
	return mc.begin(false)
}

func (mc *mysqlConn) begin(readOnly bool) (driver.Tx, error) {
	if mc.closed.Load() {
		mc.cfg.Logger.Print(ErrInvalidConn)
		return nil, driver.ErrBadConn
	}
	var q string
	if readOnly {
		q = "START TRANSACTION READ ONLY"
	} else {
		q = "START TRANSACTION"
	}
	err := mc.exec(q)
	if err == nil {
		return &mysqlTx{mc}, err
	}
	return nil, mc.markBadConn(err)
}

func (mc *mysqlConn) Close() (err error) {
	// Makes Close idempotent
	if !mc.closed.Load() {
		err = mc.writeCommandPacket(comQuit)
	}

	mc.cleanup()

	return
}

// Closes the network connection and unsets internal variables. Do not call this
// function after successfully authentication, call Close instead. This function
// is called before auth or on auth failure because MySQL will have already
// closed the network connection.
func (mc *mysqlConn) cleanup() {
	if mc.closed.Swap(true) {
		return
	}

	// Makes cleanup idempotent
	close(mc.closech)
	if mc.netConn == nil {
		return
	}
	if err := mc.netConn.Close(); err != nil {
		mc.cfg.Logger.Print(err)
	}
	mc.clearResult()
}

func (mc *mysqlConn) error() error {
	if mc.closed.Load() {
		if err := mc.canceled.Value(); err != nil {
			return err
		}
		return ErrInvalidConn
	}
	return nil
}

func (mc *mysqlConn) Prepare(query string) (driver.Stmt, error) {
	if mc.closed.Load() {
		mc.cfg.Logger.Print(ErrInvalidConn)
		return nil, driver.ErrBadConn
	}
	// Send command
	err := mc.writeCommandPacketStr(comStmtPrepare, query)
	if err != nil {
		// STMT_PREPARE is safe to retry.  So we can return ErrBadConn here.
		mc.cfg.Logger.Print(err)
		return nil, driver.ErrBadConn
	}

	stmt := &mysqlStmt{
		mc: mc,
	}

	// Read Result
	columnCount, err := stmt.readPrepareResultPacket()
	if err == nil {
		if stmt.paramCount > 0 {
			if err = mc.readUntilEOF(); err != nil {
				return nil, err
			}
		}

		if columnCount > 0 {
			err = mc.readUntilEOF()
		}
	}

	return stmt, err
}

func (mc *mysqlConn) interpolateParams(query string, args []driver.Value) (string, error) {
	// Number of ? should be same to len(args)
	if strings.Count(query, "?") != len(args) {
		return "", driver.ErrSkip
	}

	buf, err := mc.buf.takeCompleteBuffer()
	if err != nil {
		// can not take the buffer. Something must be wrong with the connection
		mc.cfg.Logger.Print(err)
		return "", ErrInvalidConn
	}
	buf = buf[:0]
	argPos := 0

	for i := 0; i < len(query); i++ {
		q := strings.IndexByte(query[i:], '?')
		if q == -1 {
			buf = append(buf, query[i:]...)
			break
		}
		buf = append(buf, query[i:i+q]...)
		i += q

		arg := args[argPos]
		argPos++

		if arg == nil {
			buf = append(buf, "NULL"...)
			continue
		}

		switch v := arg.(type) {
		case int64:
			buf = strconv.AppendInt(buf, v, 10)
		case uint64:
			// Handle uint64 explicitly because our custom ConvertValue emits unsigned values
			buf = strconv.AppendUint(buf, v, 10)
		case float64:
			buf = strconv.AppendFloat(buf, v, 'g', -1, 64)
		case bool:
			if v {
				buf = append(buf, '1')
			} else {
				buf = append(buf, '0')
			}
		case time.Time:
			if v.IsZero() {
				buf = append(buf, "'0000-00-00'"...)
			} else {
				buf = append(buf, '\'')
				buf, err = appendDateTime(buf, v.In(mc.cfg.Loc))
				if err != nil {
					return "", err
				}
				buf = append(buf, '\'')
			}
		case json.RawMessage:
			buf = append(buf, '\'')
			if mc.status&statusNoBackslashEscapes == 0 {
				buf = escapeBytesBackslash(buf, v)
			} else {
				buf = escapeBytesQuotes(buf, v)
			}
			buf = append(buf, '\'')
		case []byte:
			if v == nil {
				buf = append(buf, "NULL"...)
			} else {
				buf = append(buf, "_binary'"...)
				if mc.status&statusNoBackslashEscapes == 0 {
					buf = escapeBytesBackslash(buf, v)
				} else {
					buf = escapeBytesQuotes(buf, v)
				}
				buf = append(buf, '\'')
			}
		case string:
			buf = append(buf, '\'')
			if mc.status&statusNoBackslashEscapes == 0 {
				buf = escapeStringBackslash(buf, v)
			} else {
				buf = escapeStringQuotes(buf, v)
			}
			buf = append(buf, '\'')
		default:
			return "", driver.ErrSkip
		}

		if len(buf)+4 > mc.maxAllowedPacket {
			return "", driver.ErrSkip
		}
	}
	if argPos != len(args) {
		return "", driver.ErrSkip
	}
	return string(buf), nil
}

func (mc *mysqlConn) Exec(query string, args []driver.Value) (driver.Result, error) {
	if mc.closed.Load() {
		mc.cfg.Logger.Print(ErrInvalidConn)
		return nil, driver.ErrBadConn
	}
	if len(args) != 0 {
		if !mc.cfg.InterpolateParams {
			return nil, driver.ErrSkip
		}
		// try to interpolate the parameters to save extra roundtrips for preparing and closing a statement
		prepared, err := mc.interpolateParams(query, args)
		if err != nil {
			return nil, err
		}
		query = prepared
	}

	err := mc.exec(query)
	if err == nil {
		copied := mc.result
		return &copied, err
	}
	return nil, mc.markBadConn(err)
}

// Internal function to execute commands
func (mc *mysqlConn) exec(query string) error {
	handleOk := mc.clearResult()
	// Send command
	if err := mc.writeCommandPacketStr(comQuery, query); err != nil {
		return mc.markBadConn(err)
	}

	// Read Result
	resLen, err := handleOk.readResultSetHeaderPacket()
	if err != nil {
		return err
	}

	if resLen > 0 {
		// columns
		if err := mc.readUntilEOF(); err != nil {
			return err
		}

		// rows
		if err := mc.readUntilEOF(); err != nil {
			return err
		}
	}

	return handleOk.discardResults()
}

func (mc *mysqlConn) Query(query string, args []driver.Value) (driver.Rows, error) {
	return mc.query(query, args)
}

func (mc *mysqlConn) query(query string, args []driver.Value) (*textRows, error) {
<<<<<<< HEAD
	handleOk := mc.clearResult()

	if mc.closed.IsSet() {
		errLog.Print(ErrInvalidConn)
=======
	if mc.closed.Load() {
		mc.cfg.Logger.Print(ErrInvalidConn)
>>>>>>> f43effaa
		return nil, driver.ErrBadConn
	}
	if len(args) != 0 {
		if !mc.cfg.InterpolateParams {
			return nil, driver.ErrSkip
		}
		// try client-side prepare to reduce roundtrip
		prepared, err := mc.interpolateParams(query, args)
		if err != nil {
			return nil, err
		}
		query = prepared
	}
	// Send command
	err := mc.writeCommandPacketStr(comQuery, query)
	if err == nil {
		// Read Result
		var resLen int
		resLen, err = handleOk.readResultSetHeaderPacket()
		if err == nil {
			rows := new(textRows)
			rows.mc = mc

			if resLen == 0 {
				rows.rs.done = true

				switch err := rows.NextResultSet(); err {
				case nil, io.EOF:
					return rows, nil
				default:
					return nil, err
				}
			}

			// Columns
			rows.rs.columns, err = mc.readColumns(resLen)
			return rows, err
		}
	}
	return nil, mc.markBadConn(err)
}

// Gets the value of the given MySQL System Variable
// The returned byte slice is only valid until the next read
func (mc *mysqlConn) getSystemVar(name string) ([]byte, error) {
	// Send command
	handleOk := mc.clearResult()
	if err := mc.writeCommandPacketStr(comQuery, "SELECT @@"+name); err != nil {
		return nil, err
	}

	// Read Result
	resLen, err := handleOk.readResultSetHeaderPacket()
	if err == nil {
		rows := new(textRows)
		rows.mc = mc
		rows.rs.columns = []mysqlField{{fieldType: fieldTypeVarChar}}

		if resLen > 0 {
			// Columns
			if err := mc.readUntilEOF(); err != nil {
				return nil, err
			}
		}

		dest := make([]driver.Value, resLen)
		if err = rows.readRow(dest); err == nil {
			return dest[0].([]byte), mc.readUntilEOF()
		}
	}
	return nil, err
}

// finish is called when the query has canceled.
func (mc *mysqlConn) cancel(err error) {
	mc.canceled.Set(err)
	mc.cleanup()
}

// finish is called when the query has succeeded.
func (mc *mysqlConn) finish() {
	if !mc.watching || mc.finished == nil {
		return
	}
	select {
	case mc.finished <- struct{}{}:
		mc.watching = false
	case <-mc.closech:
	}
}

// Ping implements driver.Pinger interface
func (mc *mysqlConn) Ping(ctx context.Context) (err error) {
	if mc.closed.Load() {
		mc.cfg.Logger.Print(ErrInvalidConn)
		return driver.ErrBadConn
	}

	if err = mc.watchCancel(ctx); err != nil {
		return
	}
	defer mc.finish()

	handleOk := mc.clearResult()
	if err = mc.writeCommandPacket(comPing); err != nil {
		return mc.markBadConn(err)
	}

	return handleOk.readResultOK()
}

// BeginTx implements driver.ConnBeginTx interface
func (mc *mysqlConn) BeginTx(ctx context.Context, opts driver.TxOptions) (driver.Tx, error) {
	if mc.closed.Load() {
		return nil, driver.ErrBadConn
	}

	if err := mc.watchCancel(ctx); err != nil {
		return nil, err
	}
	defer mc.finish()

	if sql.IsolationLevel(opts.Isolation) != sql.LevelDefault {
		level, err := mapIsolationLevel(opts.Isolation)
		if err != nil {
			return nil, err
		}
		err = mc.exec("SET TRANSACTION ISOLATION LEVEL " + level)
		if err != nil {
			return nil, err
		}
	}

	return mc.begin(opts.ReadOnly)
}

func (mc *mysqlConn) QueryContext(ctx context.Context, query string, args []driver.NamedValue) (driver.Rows, error) {
	dargs, err := namedValueToValue(args)
	if err != nil {
		return nil, err
	}

	if err := mc.watchCancel(ctx); err != nil {
		return nil, err
	}

	rows, err := mc.query(query, dargs)
	if err != nil {
		mc.finish()
		return nil, err
	}
	rows.finish = mc.finish
	return rows, err
}

func (mc *mysqlConn) ExecContext(ctx context.Context, query string, args []driver.NamedValue) (driver.Result, error) {
	dargs, err := namedValueToValue(args)
	if err != nil {
		return nil, err
	}

	if err := mc.watchCancel(ctx); err != nil {
		return nil, err
	}
	defer mc.finish()

	return mc.Exec(query, dargs)
}

func (mc *mysqlConn) PrepareContext(ctx context.Context, query string) (driver.Stmt, error) {
	if err := mc.watchCancel(ctx); err != nil {
		return nil, err
	}

	stmt, err := mc.Prepare(query)
	mc.finish()
	if err != nil {
		return nil, err
	}

	select {
	default:
	case <-ctx.Done():
		stmt.Close()
		return nil, ctx.Err()
	}
	return stmt, nil
}

func (stmt *mysqlStmt) QueryContext(ctx context.Context, args []driver.NamedValue) (driver.Rows, error) {
	dargs, err := namedValueToValue(args)
	if err != nil {
		return nil, err
	}

	if err := stmt.mc.watchCancel(ctx); err != nil {
		return nil, err
	}

	rows, err := stmt.query(dargs)
	if err != nil {
		stmt.mc.finish()
		return nil, err
	}
	rows.finish = stmt.mc.finish
	return rows, err
}

func (stmt *mysqlStmt) ExecContext(ctx context.Context, args []driver.NamedValue) (driver.Result, error) {
	dargs, err := namedValueToValue(args)
	if err != nil {
		return nil, err
	}

	if err := stmt.mc.watchCancel(ctx); err != nil {
		return nil, err
	}
	defer stmt.mc.finish()

	return stmt.Exec(dargs)
}

func (mc *mysqlConn) watchCancel(ctx context.Context) error {
	if mc.watching {
		// Reach here if canceled,
		// so the connection is already invalid
		mc.cleanup()
		return nil
	}
	// When ctx is already cancelled, don't watch it.
	if err := ctx.Err(); err != nil {
		return err
	}
	// When ctx is not cancellable, don't watch it.
	if ctx.Done() == nil {
		return nil
	}
	// When watcher is not alive, can't watch it.
	if mc.watcher == nil {
		return nil
	}

	mc.watching = true
	mc.watcher <- ctx
	return nil
}

func (mc *mysqlConn) startWatcher() {
	watcher := make(chan context.Context, 1)
	mc.watcher = watcher
	finished := make(chan struct{})
	mc.finished = finished
	go func() {
		for {
			var ctx context.Context
			select {
			case ctx = <-watcher:
			case <-mc.closech:
				return
			}

			select {
			case <-ctx.Done():
				mc.cancel(ctx.Err())
			case <-finished:
			case <-mc.closech:
				return
			}
		}
	}()
}

func (mc *mysqlConn) CheckNamedValue(nv *driver.NamedValue) (err error) {
	nv.Value, err = converter{}.ConvertValue(nv.Value)
	return
}

// ResetSession implements driver.SessionResetter.
// (From Go 1.10)
func (mc *mysqlConn) ResetSession(ctx context.Context) error {
	if mc.closed.Load() {
		return driver.ErrBadConn
	}
	mc.reset = true
	return nil
}

// IsValid implements driver.Validator interface
// (From Go 1.15)
func (mc *mysqlConn) IsValid() bool {
	return !mc.closed.Load()
}<|MERGE_RESOLUTION|>--- conflicted
+++ resolved
@@ -359,15 +359,10 @@
 }
 
 func (mc *mysqlConn) query(query string, args []driver.Value) (*textRows, error) {
-<<<<<<< HEAD
 	handleOk := mc.clearResult()
 
-	if mc.closed.IsSet() {
-		errLog.Print(ErrInvalidConn)
-=======
 	if mc.closed.Load() {
 		mc.cfg.Logger.Print(ErrInvalidConn)
->>>>>>> f43effaa
 		return nil, driver.ErrBadConn
 	}
 	if len(args) != 0 {
