// Go MySQL Driver - A MySQL-Driver for Go's database/sql package
//
// Copyright 2012 The Go-MySQL-Driver Authors. All rights reserved.
//
// This Source Code Form is subject to the terms of the Mozilla Public
// License, v. 2.0. If a copy of the MPL was not distributed with this file,
// You can obtain one at http://mozilla.org/MPL/2.0/.

package mysql

import (
	"context"
	"database/sql"
	"database/sql/driver"
	"encoding/json"
	"io"
	"net"
	"strconv"
	"strings"
	"time"
)

type mysqlConn struct {
<<<<<<< HEAD
	buf              buffer
	netConn          net.Conn
	rawConn          net.Conn    // underlying connection when netConn is TLS connection.
	result           mysqlResult // managed by clearResult() and handleOkPacket().
	cfg              *Config
	connector        *connector
	maxAllowedPacket int
	maxWriteSize     int
	writeTimeout     time.Duration
	flags            clientFlag
	status           statusFlag
	sequence         uint8
	parseTime        bool
	reset            bool // set when the Go SQL package calls ResetSession
=======
	netConn             net.Conn
	reader              packetReader
	writer              io.Writer
	affectedRows        uint64
	insertId            uint64
	cfg                 *Config
	maxAllowedPacket    int
	maxWriteSize        int
	writeTimeout        time.Duration
	flags               clientFlag
	status              statusFlag
	sequence            uint8
	compressionSequence uint8
	parseTime           bool
>>>>>>> f617170b

	// for context support (Go 1.8+)
	watching bool
	watcher  chan<- context.Context
	closech  chan struct{}
	finished chan<- struct{}
	canceled atomicError // set non-nil if conn is canceled
	closed   atomicBool  // set when conn is closed, before closech is closed
}

type packetReader interface {
	readNext(need int) ([]byte, error)
	reuseBuffer(length int) []byte
}

// Handles parameters set in DSN after the connection is established
func (mc *mysqlConn) handleParams() (err error) {
	var cmdSet strings.Builder

	for param, val := range mc.cfg.Params {
		switch param {
		// Charset: character_set_connection, character_set_client, character_set_results
		case "charset":
			charsets := strings.Split(val, ",")
			for _, cs := range charsets {
				// ignore errors here - a charset may not exist
				if mc.cfg.Collation != "" {
					err = mc.exec("SET NAMES " + cs + " COLLATE " + mc.cfg.Collation)
				} else {
					err = mc.exec("SET NAMES " + cs)
				}
				if err == nil {
					break
				}
			}
			if err != nil {
				return
			}

		// Other system vars accumulated in a single SET command
		default:
			if cmdSet.Len() == 0 {
				// Heuristic: 29 chars for each other key=value to reduce reallocations
				cmdSet.Grow(4 + len(param) + 3 + len(val) + 30*(len(mc.cfg.Params)-1))
				cmdSet.WriteString("SET ")
			} else {
				cmdSet.WriteString(", ")
			}
			cmdSet.WriteString(param)
			cmdSet.WriteString(" = ")
			cmdSet.WriteString(val)
		}
	}

	if cmdSet.Len() > 0 {
		err = mc.exec(cmdSet.String())
		if err != nil {
			return
		}
	}

	return
}

func (mc *mysqlConn) markBadConn(err error) error {
	if mc == nil {
		return err
	}
	if err != errBadConnNoWrite {
		return err
	}
	return driver.ErrBadConn
}

func (mc *mysqlConn) Begin() (driver.Tx, error) {
	return mc.begin(false)
}

func (mc *mysqlConn) begin(readOnly bool) (driver.Tx, error) {
	if mc.closed.Load() {
		mc.cfg.Logger.Print(ErrInvalidConn)
		return nil, driver.ErrBadConn
	}
	var q string
	if readOnly {
		q = "START TRANSACTION READ ONLY"
	} else {
		q = "START TRANSACTION"
	}
	err := mc.exec(q)
	if err == nil {
		return &mysqlTx{mc}, err
	}
	return nil, mc.markBadConn(err)
}

func (mc *mysqlConn) Close() (err error) {
	// Makes Close idempotent
	if !mc.closed.Load() {
		err = mc.writeCommandPacket(comQuit)
	}

	mc.cleanup()

	return
}

// Closes the network connection and unsets internal variables. Do not call this
// function after successfully authentication, call Close instead. This function
// is called before auth or on auth failure because MySQL will have already
// closed the network connection.
func (mc *mysqlConn) cleanup() {
	if mc.closed.Swap(true) {
		return
	}

	// Makes cleanup idempotent
	close(mc.closech)
	if mc.netConn == nil {
		return
	}
	if err := mc.netConn.Close(); err != nil {
		mc.cfg.Logger.Print(err)
	}
	mc.clearResult()
}

func (mc *mysqlConn) error() error {
	if mc.closed.Load() {
		if err := mc.canceled.Value(); err != nil {
			return err
		}
		return ErrInvalidConn
	}
	return nil
}

func (mc *mysqlConn) Prepare(query string) (driver.Stmt, error) {
	if mc.closed.Load() {
		mc.cfg.Logger.Print(ErrInvalidConn)
		return nil, driver.ErrBadConn
	}
	// Send command
	err := mc.writeCommandPacketStr(comStmtPrepare, query)
	if err != nil {
		// STMT_PREPARE is safe to retry.  So we can return ErrBadConn here.
		mc.cfg.Logger.Print(err)
		return nil, driver.ErrBadConn
	}

	stmt := &mysqlStmt{
		mc: mc,
	}

	// Read Result
	columnCount, err := stmt.readPrepareResultPacket()
	if err == nil {
		if stmt.paramCount > 0 {
			if err = mc.readUntilEOF(); err != nil {
				return nil, err
			}
		}

		if columnCount > 0 {
			err = mc.readUntilEOF()
		}
	}

	return stmt, err
}

func (mc *mysqlConn) interpolateParams(query string, args []driver.Value) (string, error) {
	// Number of ? should be same to len(args)
	if strings.Count(query, "?") != len(args) {
		return "", driver.ErrSkip
	}

<<<<<<< HEAD
	buf, err := mc.buf.takeCompleteBuffer()
	if err != nil {
=======
	buf := mc.reader.reuseBuffer(-1)

	if buf == nil {
>>>>>>> f617170b
		// can not take the buffer. Something must be wrong with the connection
		mc.cfg.Logger.Print(err)
		return "", ErrInvalidConn
	}
	buf = buf[:0]
	argPos := 0

	for i := 0; i < len(query); i++ {
		q := strings.IndexByte(query[i:], '?')
		if q == -1 {
			buf = append(buf, query[i:]...)
			break
		}
		buf = append(buf, query[i:i+q]...)
		i += q

		arg := args[argPos]
		argPos++

		if arg == nil {
			buf = append(buf, "NULL"...)
			continue
		}

		switch v := arg.(type) {
		case int64:
			buf = strconv.AppendInt(buf, v, 10)
		case uint64:
			// Handle uint64 explicitly because our custom ConvertValue emits unsigned values
			buf = strconv.AppendUint(buf, v, 10)
		case float64:
			buf = strconv.AppendFloat(buf, v, 'g', -1, 64)
		case bool:
			if v {
				buf = append(buf, '1')
			} else {
				buf = append(buf, '0')
			}
		case time.Time:
			if v.IsZero() {
				buf = append(buf, "'0000-00-00'"...)
			} else {
				buf = append(buf, '\'')
				buf, err = appendDateTime(buf, v.In(mc.cfg.Loc))
				if err != nil {
					return "", err
				}
				buf = append(buf, '\'')
			}
		case json.RawMessage:
			buf = append(buf, '\'')
			if mc.status&statusNoBackslashEscapes == 0 {
				buf = escapeBytesBackslash(buf, v)
			} else {
				buf = escapeBytesQuotes(buf, v)
			}
			buf = append(buf, '\'')
		case []byte:
			if v == nil {
				buf = append(buf, "NULL"...)
			} else {
				buf = append(buf, "_binary'"...)
				if mc.status&statusNoBackslashEscapes == 0 {
					buf = escapeBytesBackslash(buf, v)
				} else {
					buf = escapeBytesQuotes(buf, v)
				}
				buf = append(buf, '\'')
			}
		case string:
			buf = append(buf, '\'')
			if mc.status&statusNoBackslashEscapes == 0 {
				buf = escapeStringBackslash(buf, v)
			} else {
				buf = escapeStringQuotes(buf, v)
			}
			buf = append(buf, '\'')
		default:
			return "", driver.ErrSkip
		}

		if len(buf)+4 > mc.maxAllowedPacket {
			return "", driver.ErrSkip
		}
	}
	if argPos != len(args) {
		return "", driver.ErrSkip
	}
	return string(buf), nil
}

func (mc *mysqlConn) Exec(query string, args []driver.Value) (driver.Result, error) {
	if mc.closed.Load() {
		mc.cfg.Logger.Print(ErrInvalidConn)
		return nil, driver.ErrBadConn
	}
	if len(args) != 0 {
		if !mc.cfg.InterpolateParams {
			return nil, driver.ErrSkip
		}
		// try to interpolate the parameters to save extra roundtrips for preparing and closing a statement
		prepared, err := mc.interpolateParams(query, args)
		if err != nil {
			return nil, err
		}
		query = prepared
	}

	err := mc.exec(query)
	if err == nil {
		copied := mc.result
		return &copied, err
	}
	return nil, mc.markBadConn(err)
}

// Internal function to execute commands
func (mc *mysqlConn) exec(query string) error {
	handleOk := mc.clearResult()
	// Send command
	if err := mc.writeCommandPacketStr(comQuery, query); err != nil {
		return mc.markBadConn(err)
	}

	// Read Result
	resLen, err := handleOk.readResultSetHeaderPacket()
	if err != nil {
		return err
	}

	if resLen > 0 {
		// columns
		if err := mc.readUntilEOF(); err != nil {
			return err
		}

		// rows
		if err := mc.readUntilEOF(); err != nil {
			return err
		}
	}

	return handleOk.discardResults()
}

func (mc *mysqlConn) Query(query string, args []driver.Value) (driver.Rows, error) {
	return mc.query(query, args)
}

func (mc *mysqlConn) query(query string, args []driver.Value) (*textRows, error) {
	handleOk := mc.clearResult()

	if mc.closed.Load() {
		mc.cfg.Logger.Print(ErrInvalidConn)
		return nil, driver.ErrBadConn
	}
	if len(args) != 0 {
		if !mc.cfg.InterpolateParams {
			return nil, driver.ErrSkip
		}
		// try client-side prepare to reduce roundtrip
		prepared, err := mc.interpolateParams(query, args)
		if err != nil {
			return nil, err
		}
		query = prepared
	}
	// Send command
	err := mc.writeCommandPacketStr(comQuery, query)
	if err == nil {
		// Read Result
		var resLen int
		resLen, err = handleOk.readResultSetHeaderPacket()
		if err == nil {
			rows := new(textRows)
			rows.mc = mc

			if resLen == 0 {
				rows.rs.done = true

				switch err := rows.NextResultSet(); err {
				case nil, io.EOF:
					return rows, nil
				default:
					return nil, err
				}
			}

			// Columns
			rows.rs.columns, err = mc.readColumns(resLen)
			return rows, err
		}
	}
	return nil, mc.markBadConn(err)
}

// Gets the value of the given MySQL System Variable
// The returned byte slice is only valid until the next read
func (mc *mysqlConn) getSystemVar(name string) ([]byte, error) {
	// Send command
	handleOk := mc.clearResult()
	if err := mc.writeCommandPacketStr(comQuery, "SELECT @@"+name); err != nil {
		return nil, err
	}

	// Read Result
	resLen, err := handleOk.readResultSetHeaderPacket()
	if err == nil {
		rows := new(textRows)
		rows.mc = mc
		rows.rs.columns = []mysqlField{{fieldType: fieldTypeVarChar}}

		if resLen > 0 {
			// Columns
			if err := mc.readUntilEOF(); err != nil {
				return nil, err
			}
		}

		dest := make([]driver.Value, resLen)
		if err = rows.readRow(dest); err == nil {
			return dest[0].([]byte), mc.readUntilEOF()
		}
	}
	return nil, err
}

// finish is called when the query has canceled.
func (mc *mysqlConn) cancel(err error) {
	mc.canceled.Set(err)
	mc.cleanup()
}

// finish is called when the query has succeeded.
func (mc *mysqlConn) finish() {
	if !mc.watching || mc.finished == nil {
		return
	}
	select {
	case mc.finished <- struct{}{}:
		mc.watching = false
	case <-mc.closech:
	}
}

// Ping implements driver.Pinger interface
func (mc *mysqlConn) Ping(ctx context.Context) (err error) {
	if mc.closed.Load() {
		mc.cfg.Logger.Print(ErrInvalidConn)
		return driver.ErrBadConn
	}

	if err = mc.watchCancel(ctx); err != nil {
		return
	}
	defer mc.finish()

	handleOk := mc.clearResult()
	if err = mc.writeCommandPacket(comPing); err != nil {
		return mc.markBadConn(err)
	}

	return handleOk.readResultOK()
}

// BeginTx implements driver.ConnBeginTx interface
func (mc *mysqlConn) BeginTx(ctx context.Context, opts driver.TxOptions) (driver.Tx, error) {
	if mc.closed.Load() {
		return nil, driver.ErrBadConn
	}

	if err := mc.watchCancel(ctx); err != nil {
		return nil, err
	}
	defer mc.finish()

	if sql.IsolationLevel(opts.Isolation) != sql.LevelDefault {
		level, err := mapIsolationLevel(opts.Isolation)
		if err != nil {
			return nil, err
		}
		err = mc.exec("SET TRANSACTION ISOLATION LEVEL " + level)
		if err != nil {
			return nil, err
		}
	}

	return mc.begin(opts.ReadOnly)
}

func (mc *mysqlConn) QueryContext(ctx context.Context, query string, args []driver.NamedValue) (driver.Rows, error) {
	dargs, err := namedValueToValue(args)
	if err != nil {
		return nil, err
	}

	if err := mc.watchCancel(ctx); err != nil {
		return nil, err
	}

	rows, err := mc.query(query, dargs)
	if err != nil {
		mc.finish()
		return nil, err
	}
	rows.finish = mc.finish
	return rows, err
}

func (mc *mysqlConn) ExecContext(ctx context.Context, query string, args []driver.NamedValue) (driver.Result, error) {
	dargs, err := namedValueToValue(args)
	if err != nil {
		return nil, err
	}

	if err := mc.watchCancel(ctx); err != nil {
		return nil, err
	}
	defer mc.finish()

	return mc.Exec(query, dargs)
}

func (mc *mysqlConn) PrepareContext(ctx context.Context, query string) (driver.Stmt, error) {
	if err := mc.watchCancel(ctx); err != nil {
		return nil, err
	}

	stmt, err := mc.Prepare(query)
	mc.finish()
	if err != nil {
		return nil, err
	}

	select {
	default:
	case <-ctx.Done():
		stmt.Close()
		return nil, ctx.Err()
	}
	return stmt, nil
}

func (stmt *mysqlStmt) QueryContext(ctx context.Context, args []driver.NamedValue) (driver.Rows, error) {
	dargs, err := namedValueToValue(args)
	if err != nil {
		return nil, err
	}

	if err := stmt.mc.watchCancel(ctx); err != nil {
		return nil, err
	}

	rows, err := stmt.query(dargs)
	if err != nil {
		stmt.mc.finish()
		return nil, err
	}
	rows.finish = stmt.mc.finish
	return rows, err
}

func (stmt *mysqlStmt) ExecContext(ctx context.Context, args []driver.NamedValue) (driver.Result, error) {
	dargs, err := namedValueToValue(args)
	if err != nil {
		return nil, err
	}

	if err := stmt.mc.watchCancel(ctx); err != nil {
		return nil, err
	}
	defer stmt.mc.finish()

	return stmt.Exec(dargs)
}

func (mc *mysqlConn) watchCancel(ctx context.Context) error {
	if mc.watching {
		// Reach here if canceled,
		// so the connection is already invalid
		mc.cleanup()
		return nil
	}
	// When ctx is already cancelled, don't watch it.
	if err := ctx.Err(); err != nil {
		return err
	}
	// When ctx is not cancellable, don't watch it.
	if ctx.Done() == nil {
		return nil
	}
	// When watcher is not alive, can't watch it.
	if mc.watcher == nil {
		return nil
	}

	mc.watching = true
	mc.watcher <- ctx
	return nil
}

func (mc *mysqlConn) startWatcher() {
	watcher := make(chan context.Context, 1)
	mc.watcher = watcher
	finished := make(chan struct{})
	mc.finished = finished
	go func() {
		for {
			var ctx context.Context
			select {
			case ctx = <-watcher:
			case <-mc.closech:
				return
			}

			select {
			case <-ctx.Done():
				mc.cancel(ctx.Err())
			case <-finished:
			case <-mc.closech:
				return
			}
		}
	}()
}

func (mc *mysqlConn) CheckNamedValue(nv *driver.NamedValue) (err error) {
	nv.Value, err = converter{}.ConvertValue(nv.Value)
	return
}

// ResetSession implements driver.SessionResetter.
// (From Go 1.10)
func (mc *mysqlConn) ResetSession(ctx context.Context) error {
	if mc.closed.Load() {
		return driver.ErrBadConn
	}
	mc.reset = true
	return nil
}

// IsValid implements driver.Validator interface
// (From Go 1.15)
func (mc *mysqlConn) IsValid() bool {
	return !mc.closed.Load()
}<|MERGE_RESOLUTION|>--- conflicted
+++ resolved
@@ -21,28 +21,14 @@
 )
 
 type mysqlConn struct {
-<<<<<<< HEAD
-	buf              buffer
-	netConn          net.Conn
-	rawConn          net.Conn    // underlying connection when netConn is TLS connection.
-	result           mysqlResult // managed by clearResult() and handleOkPacket().
-	cfg              *Config
-	connector        *connector
-	maxAllowedPacket int
-	maxWriteSize     int
-	writeTimeout     time.Duration
-	flags            clientFlag
-	status           statusFlag
-	sequence         uint8
-	parseTime        bool
-	reset            bool // set when the Go SQL package calls ResetSession
-=======
-	netConn             net.Conn
+	buf                 buffer
 	reader              packetReader
 	writer              io.Writer
-	affectedRows        uint64
-	insertId            uint64
+	netConn             net.Conn
+	rawConn             net.Conn    // underlying connection when netConn is TLS connection.
+	result              mysqlResult // managed by clearResult() and handleOkPacket().
 	cfg                 *Config
+	connector           *connector
 	maxAllowedPacket    int
 	maxWriteSize        int
 	writeTimeout        time.Duration
@@ -51,7 +37,7 @@
 	sequence            uint8
 	compressionSequence uint8
 	parseTime           bool
->>>>>>> f617170b
+	reset               bool // set when the Go SQL package calls ResetSession
 
 	// for context support (Go 1.8+)
 	watching bool
@@ -64,7 +50,7 @@
 
 type packetReader interface {
 	readNext(need int) ([]byte, error)
-	reuseBuffer(length int) []byte
+	reuseBuffer(length int) ([]byte, error)
 }
 
 // Handles parameters set in DSN after the connection is established
@@ -229,14 +215,8 @@
 		return "", driver.ErrSkip
 	}
 
-<<<<<<< HEAD
 	buf, err := mc.buf.takeCompleteBuffer()
 	if err != nil {
-=======
-	buf := mc.reader.reuseBuffer(-1)
-
-	if buf == nil {
->>>>>>> f617170b
 		// can not take the buffer. Something must be wrong with the connection
 		mc.cfg.Logger.Print(err)
 		return "", ErrInvalidConn
