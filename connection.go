// Go MySQL Driver - A MySQL-Driver for Go's database/sql package
//
// Copyright 2012 Julien Schmidt. All rights reserved.
// http://www.julienschmidt.com
//
// This Source Code Form is subject to the terms of the Mozilla Public
// License, v. 2.0. If a copy of the MPL was not distributed with this file,
// You can obtain one at http://mozilla.org/MPL/2.0/.

package mysql

import (
	"crypto/tls"
	"database/sql/driver"
	"errors"
	"net"
	"strings"
	"time"
)

type mysqlConn struct {
	cfg              *config
	flags            clientFlag
	charset          byte
	cipher           []byte
	netConn          net.Conn
	buf              *buffer
	protocol         uint8
	sequence         uint8
	affectedRows     uint64
	insertId         uint64
	maxPacketAllowed int
	maxWriteSize     int
	parseTime        bool
	strict           bool
}

type config struct {
	user    string
	passwd  string
	net     string
	addr    string
	dbname  string
	params  map[string]string
	loc     *time.Location
	timeout time.Duration
	tls     *tls.Config
}

// Handles parameters set in DSN
func (mc *mysqlConn) handleParams() (err error) {
	for param, val := range mc.cfg.params {
		switch param {
		// Charset
		case "charset":
			charsets := strings.Split(val, ",")
			for i := range charsets {
				// ignore errors here - a charset may not exist
				err = mc.exec("SET NAMES " + charsets[i])
				if err == nil {
					break
				}
			}
			if err != nil {
				return
			}

		// handled elsewhere
<<<<<<< HEAD
		case "allowAllFiles":
=======
		case "timeout", "allowAllFiles", "loc", "clientFoundRows":
>>>>>>> eb5cb819
			continue

		// time.Time parsing
		case "parseTime":
			mc.parseTime = readBool(val)

		// Strict mode
		case "strict":
			mc.strict = readBool(val)

		// Compression
		case "compress":
			err = errors.New("Compression not implemented yet")
			return

		// System Vars
		default:
			err = mc.exec("SET " + param + "=" + val + "")
			if err != nil {
				return
			}
		}
	}

	return
}

func (mc *mysqlConn) Begin() (driver.Tx, error) {
	err := mc.exec("START TRANSACTION")
	if err == nil {
		return &mysqlTx{mc}, err
	}

	return nil, err
}

func (mc *mysqlConn) Close() (err error) {
	mc.writeCommandPacket(comQuit)
	mc.cfg = nil
	mc.buf = nil
	mc.netConn.Close()
	mc.netConn = nil
	return
}

func (mc *mysqlConn) Prepare(query string) (driver.Stmt, error) {
	// Send command
	err := mc.writeCommandPacketStr(comStmtPrepare, query)
	if err != nil {
		return nil, err
	}

	stmt := &mysqlStmt{
		mc: mc,
	}

	// Read Result
	columnCount, err := stmt.readPrepareResultPacket()
	if err == nil {
		if stmt.paramCount > 0 {
			stmt.params, err = stmt.mc.readColumns(stmt.paramCount)
			if err != nil {
				return nil, err
			}
		}

		if columnCount > 0 {
			err = stmt.mc.readUntilEOF()
		}
	}

	return stmt, err
}

func (mc *mysqlConn) Exec(query string, args []driver.Value) (driver.Result, error) {
	if len(args) == 0 { // no args, fastpath
		mc.affectedRows = 0
		mc.insertId = 0

		err := mc.exec(query)
		if err == nil {
			return &mysqlResult{
				affectedRows: int64(mc.affectedRows),
				insertId:     int64(mc.insertId),
			}, err
		}
		return nil, err
	}

	// with args, must use prepared stmt
	return nil, driver.ErrSkip

}

// Internal function to execute commands
func (mc *mysqlConn) exec(query string) (err error) {
	// Send command
	err = mc.writeCommandPacketStr(comQuery, query)
	if err != nil {
		return
	}

	// Read Result
	var resLen int
	resLen, err = mc.readResultSetHeaderPacket()
	if err == nil && resLen > 0 {
		err = mc.readUntilEOF()
		if err != nil {
			return
		}

		err = mc.readUntilEOF()
	}

	return
}

func (mc *mysqlConn) Query(query string, args []driver.Value) (driver.Rows, error) {
	if len(args) == 0 { // no args, fastpath
		// Send command
		err := mc.writeCommandPacketStr(comQuery, query)
		if err == nil {
			// Read Result
			var resLen int
			resLen, err = mc.readResultSetHeaderPacket()
			if err == nil {
				rows := &mysqlRows{mc, false, nil, false}

				if resLen > 0 {
					// Columns
					rows.columns, err = mc.readColumns(resLen)
				}
				return rows, err
			}
		}

		return nil, err
	}

	// with args, must use prepared stmt
	return nil, driver.ErrSkip
}

// Gets the value of the given MySQL System Variable
// The returned byte slice is only valid until the next read
func (mc *mysqlConn) getSystemVar(name string) (val []byte, err error) {
	// Send command
	err = mc.writeCommandPacketStr(comQuery, "SELECT @@"+name)
	if err == nil {
		// Read Result
		var resLen int
		resLen, err = mc.readResultSetHeaderPacket()
		if err == nil {
			rows := &mysqlRows{mc, false, nil, false}

			if resLen > 0 {
				// Columns
				rows.columns, err = mc.readColumns(resLen)
			}

			dest := make([]driver.Value, resLen)
			err = rows.readRow(dest)
			if err == nil {
				val = dest[0].([]byte)
				err = mc.readUntilEOF()
			}
		}
	}

	return
}<|MERGE_RESOLUTION|>--- conflicted
+++ resolved
@@ -31,6 +31,8 @@
 	insertId         uint64
 	maxPacketAllowed int
 	maxWriteSize     int
+	allowAllFiles    bool //TODO: consider moving to cfg
+	clientFoundRows  bool //TODO: consider moving to cfg
 	parseTime        bool
 	strict           bool
 }
@@ -66,12 +68,11 @@
 			}
 
 		// handled elsewhere
-<<<<<<< HEAD
 		case "allowAllFiles":
-=======
-		case "timeout", "allowAllFiles", "loc", "clientFoundRows":
->>>>>>> eb5cb819
-			continue
+
+		// time.Time parsing
+		case "clientFoundRows":
+			mc.clientFoundRows = readBool(val)
 
 		// time.Time parsing
 		case "parseTime":
