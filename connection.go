// Go MySQL Driver - A MySQL-Driver for Go's database/sql package
//
// Copyright 2012 The Go-MySQL-Driver Authors. All rights reserved.
//
// This Source Code Form is subject to the terms of the Mozilla Public
// License, v. 2.0. If a copy of the MPL was not distributed with this file,
// You can obtain one at http://mozilla.org/MPL/2.0/.

package mysql

import (
	"context"
	"database/sql"
	"database/sql/driver"
	"encoding/json"
	"io"
	"net"
	"strconv"
	"strings"
	"time"
)

type mysqlConn struct {
<<<<<<< HEAD
	buf                 buffer
	netConn             net.Conn
	reader              packetReader
	writer              io.Writer
	affectedRows        uint64
	insertId            uint64
	cfg                 *Config
	maxAllowedPacket    int
	maxWriteSize        int
	writeTimeout        time.Duration
	flags               clientFlag
	status              statusFlag
	sequence            uint8
	compressionSequence uint8
	parseTime           bool
=======
	buf              buffer
	netConn          net.Conn
	rawConn          net.Conn    // underlying connection when netConn is TLS connection.
	result           mysqlResult // managed by clearResult() and handleOkPacket().
	cfg              *Config
	connector        *connector
	maxAllowedPacket int
	maxWriteSize     int
	writeTimeout     time.Duration
	flags            clientFlag
	status           statusFlag
	sequence         uint8
	parseTime        bool
	reset            bool // set when the Go SQL package calls ResetSession
>>>>>>> 19171b59

	// for context support (Go 1.8+)
	watching bool
	watcher  chan<- context.Context
	closech  chan struct{}
	finished chan<- struct{}
	canceled atomicError // set non-nil if conn is canceled
	closed   atomicBool  // set when conn is closed, before closech is closed
}

type packetReader interface {
	readNext(need int) ([]byte, error)
}

// Handles parameters set in DSN after the connection is established
func (mc *mysqlConn) handleParams() (err error) {
	var cmdSet strings.Builder

	for param, val := range mc.cfg.Params {
		switch param {
		// Charset: character_set_connection, character_set_client, character_set_results
		case "charset":
			charsets := strings.Split(val, ",")
			for _, cs := range charsets {
				// ignore errors here - a charset may not exist
				if mc.cfg.Collation != "" {
					err = mc.exec("SET NAMES " + cs + " COLLATE " + mc.cfg.Collation)
				} else {
					err = mc.exec("SET NAMES " + cs)
				}
				if err == nil {
					break
				}
			}
			if err != nil {
				return
			}

		// Other system vars accumulated in a single SET command
		default:
			if cmdSet.Len() == 0 {
				// Heuristic: 29 chars for each other key=value to reduce reallocations
				cmdSet.Grow(4 + len(param) + 3 + len(val) + 30*(len(mc.cfg.Params)-1))
				cmdSet.WriteString("SET ")
			} else {
				cmdSet.WriteString(", ")
			}
			cmdSet.WriteString(param)
			cmdSet.WriteString(" = ")
			cmdSet.WriteString(val)
		}
	}

	if cmdSet.Len() > 0 {
		err = mc.exec(cmdSet.String())
		if err != nil {
			return
		}
	}

	return
}

func (mc *mysqlConn) markBadConn(err error) error {
	if mc == nil {
		return err
	}
	if err != errBadConnNoWrite {
		return err
	}
	return driver.ErrBadConn
}

func (mc *mysqlConn) Begin() (driver.Tx, error) {
	return mc.begin(false)
}

func (mc *mysqlConn) begin(readOnly bool) (driver.Tx, error) {
	if mc.closed.Load() {
		mc.cfg.Logger.Print(ErrInvalidConn)
		return nil, driver.ErrBadConn
	}
	var q string
	if readOnly {
		q = "START TRANSACTION READ ONLY"
	} else {
		q = "START TRANSACTION"
	}
	err := mc.exec(q)
	if err == nil {
		return &mysqlTx{mc}, err
	}
	return nil, mc.markBadConn(err)
}

func (mc *mysqlConn) Close() (err error) {
	// Makes Close idempotent
	if !mc.closed.Load() {
		err = mc.writeCommandPacket(comQuit)
	}

	mc.cleanup()

	return
}

// Closes the network connection and unsets internal variables. Do not call this
// function after successfully authentication, call Close instead. This function
// is called before auth or on auth failure because MySQL will have already
// closed the network connection.
func (mc *mysqlConn) cleanup() {
	if mc.closed.Swap(true) {
		return
	}

	// Makes cleanup idempotent
	close(mc.closech)
	if mc.netConn == nil {
		return
	}
	if err := mc.netConn.Close(); err != nil {
		mc.cfg.Logger.Print(err)
	}
	mc.clearResult()
}

func (mc *mysqlConn) error() error {
	if mc.closed.Load() {
		if err := mc.canceled.Value(); err != nil {
			return err
		}
		return ErrInvalidConn
	}
	return nil
}

func (mc *mysqlConn) Prepare(query string) (driver.Stmt, error) {
	if mc.closed.Load() {
		mc.cfg.Logger.Print(ErrInvalidConn)
		return nil, driver.ErrBadConn
	}
	// Send command
	err := mc.writeCommandPacketStr(comStmtPrepare, query)
	if err != nil {
		// STMT_PREPARE is safe to retry.  So we can return ErrBadConn here.
		mc.cfg.Logger.Print(err)
		return nil, driver.ErrBadConn
	}

	stmt := &mysqlStmt{
		mc: mc,
	}

	// Read Result
	columnCount, err := stmt.readPrepareResultPacket()
	if err == nil {
		if stmt.paramCount > 0 {
			if err = mc.readUntilEOF(); err != nil {
				return nil, err
			}
		}

		if columnCount > 0 {
			err = mc.readUntilEOF()
		}
	}

	return stmt, err
}

func (mc *mysqlConn) interpolateParams(query string, args []driver.Value) (string, error) {
	// Number of ? should be same to len(args)
	if strings.Count(query, "?") != len(args) {
		return "", driver.ErrSkip
	}

	buf, err := mc.buf.takeCompleteBuffer()
	if err != nil {
		// can not take the buffer. Something must be wrong with the connection
		mc.cfg.Logger.Print(err)
		return "", ErrInvalidConn
	}
	buf = buf[:0]
	argPos := 0

	for i := 0; i < len(query); i++ {
		q := strings.IndexByte(query[i:], '?')
		if q == -1 {
			buf = append(buf, query[i:]...)
			break
		}
		buf = append(buf, query[i:i+q]...)
		i += q

		arg := args[argPos]
		argPos++

		if arg == nil {
			buf = append(buf, "NULL"...)
			continue
		}

		switch v := arg.(type) {
		case int64:
			buf = strconv.AppendInt(buf, v, 10)
		case uint64:
			// Handle uint64 explicitly because our custom ConvertValue emits unsigned values
			buf = strconv.AppendUint(buf, v, 10)
		case float64:
			buf = strconv.AppendFloat(buf, v, 'g', -1, 64)
		case bool:
			if v {
				buf = append(buf, '1')
			} else {
				buf = append(buf, '0')
			}
		case time.Time:
			if v.IsZero() {
				buf = append(buf, "'0000-00-00'"...)
			} else {
				buf = append(buf, '\'')
				buf, err = appendDateTime(buf, v.In(mc.cfg.Loc))
				if err != nil {
					return "", err
				}
				buf = append(buf, '\'')
			}
		case json.RawMessage:
			buf = append(buf, '\'')
			if mc.status&statusNoBackslashEscapes == 0 {
				buf = escapeBytesBackslash(buf, v)
			} else {
				buf = escapeBytesQuotes(buf, v)
			}
			buf = append(buf, '\'')
		case []byte:
			if v == nil {
				buf = append(buf, "NULL"...)
			} else {
				buf = append(buf, "_binary'"...)
				if mc.status&statusNoBackslashEscapes == 0 {
					buf = escapeBytesBackslash(buf, v)
				} else {
					buf = escapeBytesQuotes(buf, v)
				}
				buf = append(buf, '\'')
			}
		case string:
			buf = append(buf, '\'')
			if mc.status&statusNoBackslashEscapes == 0 {
				buf = escapeStringBackslash(buf, v)
			} else {
				buf = escapeStringQuotes(buf, v)
			}
			buf = append(buf, '\'')
		default:
			return "", driver.ErrSkip
		}

		if len(buf)+4 > mc.maxAllowedPacket {
			return "", driver.ErrSkip
		}
	}
	if argPos != len(args) {
		return "", driver.ErrSkip
	}
	return string(buf), nil
}

func (mc *mysqlConn) Exec(query string, args []driver.Value) (driver.Result, error) {
	if mc.closed.Load() {
		mc.cfg.Logger.Print(ErrInvalidConn)
		return nil, driver.ErrBadConn
	}
	if len(args) != 0 {
		if !mc.cfg.InterpolateParams {
			return nil, driver.ErrSkip
		}
		// try to interpolate the parameters to save extra roundtrips for preparing and closing a statement
		prepared, err := mc.interpolateParams(query, args)
		if err != nil {
			return nil, err
		}
		query = prepared
	}

	err := mc.exec(query)
	if err == nil {
		copied := mc.result
		return &copied, err
	}
	return nil, mc.markBadConn(err)
}

// Internal function to execute commands
func (mc *mysqlConn) exec(query string) error {
	handleOk := mc.clearResult()
	// Send command
	if err := mc.writeCommandPacketStr(comQuery, query); err != nil {
		return mc.markBadConn(err)
	}

	// Read Result
	resLen, err := handleOk.readResultSetHeaderPacket()
	if err != nil {
		return err
	}

	if resLen > 0 {
		// columns
		if err := mc.readUntilEOF(); err != nil {
			return err
		}

		// rows
		if err := mc.readUntilEOF(); err != nil {
			return err
		}
	}

	return handleOk.discardResults()
}

func (mc *mysqlConn) Query(query string, args []driver.Value) (driver.Rows, error) {
	return mc.query(query, args)
}

func (mc *mysqlConn) query(query string, args []driver.Value) (*textRows, error) {
	handleOk := mc.clearResult()

	if mc.closed.Load() {
		mc.cfg.Logger.Print(ErrInvalidConn)
		return nil, driver.ErrBadConn
	}
	if len(args) != 0 {
		if !mc.cfg.InterpolateParams {
			return nil, driver.ErrSkip
		}
		// try client-side prepare to reduce roundtrip
		prepared, err := mc.interpolateParams(query, args)
		if err != nil {
			return nil, err
		}
		query = prepared
	}
	// Send command
	err := mc.writeCommandPacketStr(comQuery, query)
	if err == nil {
		// Read Result
		var resLen int
		resLen, err = handleOk.readResultSetHeaderPacket()
		if err == nil {
			rows := new(textRows)
			rows.mc = mc

			if resLen == 0 {
				rows.rs.done = true

				switch err := rows.NextResultSet(); err {
				case nil, io.EOF:
					return rows, nil
				default:
					return nil, err
				}
			}

			// Columns
			rows.rs.columns, err = mc.readColumns(resLen)
			return rows, err
		}
	}
	return nil, mc.markBadConn(err)
}

// Gets the value of the given MySQL System Variable
// The returned byte slice is only valid until the next read
func (mc *mysqlConn) getSystemVar(name string) ([]byte, error) {
	// Send command
	handleOk := mc.clearResult()
	if err := mc.writeCommandPacketStr(comQuery, "SELECT @@"+name); err != nil {
		return nil, err
	}

	// Read Result
	resLen, err := handleOk.readResultSetHeaderPacket()
	if err == nil {
		rows := new(textRows)
		rows.mc = mc
		rows.rs.columns = []mysqlField{{fieldType: fieldTypeVarChar}}

		if resLen > 0 {
			// Columns
			if err := mc.readUntilEOF(); err != nil {
				return nil, err
			}
		}

		dest := make([]driver.Value, resLen)
		if err = rows.readRow(dest); err == nil {
			return dest[0].([]byte), mc.readUntilEOF()
		}
	}
	return nil, err
}

// finish is called when the query has canceled.
func (mc *mysqlConn) cancel(err error) {
	mc.canceled.Set(err)
	mc.cleanup()
}

// finish is called when the query has succeeded.
func (mc *mysqlConn) finish() {
	if !mc.watching || mc.finished == nil {
		return
	}
	select {
	case mc.finished <- struct{}{}:
		mc.watching = false
	case <-mc.closech:
	}
}

// Ping implements driver.Pinger interface
func (mc *mysqlConn) Ping(ctx context.Context) (err error) {
	if mc.closed.Load() {
		mc.cfg.Logger.Print(ErrInvalidConn)
		return driver.ErrBadConn
	}

	if err = mc.watchCancel(ctx); err != nil {
		return
	}
	defer mc.finish()

	handleOk := mc.clearResult()
	if err = mc.writeCommandPacket(comPing); err != nil {
		return mc.markBadConn(err)
	}

	return handleOk.readResultOK()
}

// BeginTx implements driver.ConnBeginTx interface
func (mc *mysqlConn) BeginTx(ctx context.Context, opts driver.TxOptions) (driver.Tx, error) {
	if mc.closed.Load() {
		return nil, driver.ErrBadConn
	}

	if err := mc.watchCancel(ctx); err != nil {
		return nil, err
	}
	defer mc.finish()

	if sql.IsolationLevel(opts.Isolation) != sql.LevelDefault {
		level, err := mapIsolationLevel(opts.Isolation)
		if err != nil {
			return nil, err
		}
		err = mc.exec("SET TRANSACTION ISOLATION LEVEL " + level)
		if err != nil {
			return nil, err
		}
	}

	return mc.begin(opts.ReadOnly)
}

func (mc *mysqlConn) QueryContext(ctx context.Context, query string, args []driver.NamedValue) (driver.Rows, error) {
	dargs, err := namedValueToValue(args)
	if err != nil {
		return nil, err
	}

	if err := mc.watchCancel(ctx); err != nil {
		return nil, err
	}

	rows, err := mc.query(query, dargs)
	if err != nil {
		mc.finish()
		return nil, err
	}
	rows.finish = mc.finish
	return rows, err
}

func (mc *mysqlConn) ExecContext(ctx context.Context, query string, args []driver.NamedValue) (driver.Result, error) {
	dargs, err := namedValueToValue(args)
	if err != nil {
		return nil, err
	}

	if err := mc.watchCancel(ctx); err != nil {
		return nil, err
	}
	defer mc.finish()

	return mc.Exec(query, dargs)
}

func (mc *mysqlConn) PrepareContext(ctx context.Context, query string) (driver.Stmt, error) {
	if err := mc.watchCancel(ctx); err != nil {
		return nil, err
	}

	stmt, err := mc.Prepare(query)
	mc.finish()
	if err != nil {
		return nil, err
	}

	select {
	default:
	case <-ctx.Done():
		stmt.Close()
		return nil, ctx.Err()
	}
	return stmt, nil
}

func (stmt *mysqlStmt) QueryContext(ctx context.Context, args []driver.NamedValue) (driver.Rows, error) {
	dargs, err := namedValueToValue(args)
	if err != nil {
		return nil, err
	}

	if err := stmt.mc.watchCancel(ctx); err != nil {
		return nil, err
	}

	rows, err := stmt.query(dargs)
	if err != nil {
		stmt.mc.finish()
		return nil, err
	}
	rows.finish = stmt.mc.finish
	return rows, err
}

func (stmt *mysqlStmt) ExecContext(ctx context.Context, args []driver.NamedValue) (driver.Result, error) {
	dargs, err := namedValueToValue(args)
	if err != nil {
		return nil, err
	}

	if err := stmt.mc.watchCancel(ctx); err != nil {
		return nil, err
	}
	defer stmt.mc.finish()

	return stmt.Exec(dargs)
}

func (mc *mysqlConn) watchCancel(ctx context.Context) error {
	if mc.watching {
		// Reach here if canceled,
		// so the connection is already invalid
		mc.cleanup()
		return nil
	}
	// When ctx is already cancelled, don't watch it.
	if err := ctx.Err(); err != nil {
		return err
	}
	// When ctx is not cancellable, don't watch it.
	if ctx.Done() == nil {
		return nil
	}
	// When watcher is not alive, can't watch it.
	if mc.watcher == nil {
		return nil
	}

	mc.watching = true
	mc.watcher <- ctx
	return nil
}

func (mc *mysqlConn) startWatcher() {
	watcher := make(chan context.Context, 1)
	mc.watcher = watcher
	finished := make(chan struct{})
	mc.finished = finished
	go func() {
		for {
			var ctx context.Context
			select {
			case ctx = <-watcher:
			case <-mc.closech:
				return
			}

			select {
			case <-ctx.Done():
				mc.cancel(ctx.Err())
			case <-finished:
			case <-mc.closech:
				return
			}
		}
	}()
}

func (mc *mysqlConn) CheckNamedValue(nv *driver.NamedValue) (err error) {
	nv.Value, err = converter{}.ConvertValue(nv.Value)
	return
}

// ResetSession implements driver.SessionResetter.
// (From Go 1.10)
func (mc *mysqlConn) ResetSession(ctx context.Context) error {
	if mc.closed.Load() {
		return driver.ErrBadConn
	}
	mc.reset = true
	return nil
}

// IsValid implements driver.Validator interface
// (From Go 1.15)
func (mc *mysqlConn) IsValid() bool {
	return !mc.closed.Load()
}<|MERGE_RESOLUTION|>--- conflicted
+++ resolved
@@ -21,14 +21,14 @@
 )
 
 type mysqlConn struct {
-<<<<<<< HEAD
 	buf                 buffer
 	netConn             net.Conn
+	rawConn             net.Conn    // underlying connection when netConn is TLS connection.
+	result              mysqlResult // managed by clearResult() and handleOkPacket().
 	reader              packetReader
 	writer              io.Writer
-	affectedRows        uint64
-	insertId            uint64
 	cfg                 *Config
+	connector           *connector
 	maxAllowedPacket    int
 	maxWriteSize        int
 	writeTimeout        time.Duration
@@ -37,22 +37,7 @@
 	sequence            uint8
 	compressionSequence uint8
 	parseTime           bool
-=======
-	buf              buffer
-	netConn          net.Conn
-	rawConn          net.Conn    // underlying connection when netConn is TLS connection.
-	result           mysqlResult // managed by clearResult() and handleOkPacket().
-	cfg              *Config
-	connector        *connector
-	maxAllowedPacket int
-	maxWriteSize     int
-	writeTimeout     time.Duration
-	flags            clientFlag
-	status           statusFlag
-	sequence         uint8
-	parseTime        bool
-	reset            bool // set when the Go SQL package calls ResetSession
->>>>>>> 19171b59
+	reset               bool // set when the Go SQL package calls ResetSession
 
 	// for context support (Go 1.8+)
 	watching bool
