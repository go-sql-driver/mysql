--- conflicted
+++ resolved
@@ -48,15 +48,11 @@
 
 func initDB(b *testing.B, useCompression bool, queries ...string) *sql.DB {
 	tb := (*TB)(b)
-<<<<<<< HEAD
 	comprStr := ""
 	if useCompression {
 		comprStr = "&compress=1"
 	}
-	db := tb.checkDB(sql.Open("mysql", dsn+comprStr))
-=======
-	db := tb.checkDB(sql.Open(driverNameTest, dsn))
->>>>>>> c175348d
+	db := tb.checkDB(sql.Open(driverNameTest, dsn+comprStr))
 	for _, query := range queries {
 		if _, err := db.Exec(query); err != nil {
 			b.Fatalf("error on %q: %v", query, err)
