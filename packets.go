// Go MySQL Driver - A MySQL-Driver for Go's database/sql package
//
// Copyright 2012 The Go-MySQL-Driver Authors. All rights reserved.
//
// This Source Code Form is subject to the terms of the Mozilla Public
// License, v. 2.0. If a copy of the MPL was not distributed with this file,
// You can obtain one at http://mozilla.org/MPL/2.0/.

package mysql

import (
	"bytes"
	"crypto/tls"
	"database/sql/driver"
	"encoding/binary"
	"errors"
	"fmt"
	"io"
	"math"
	"time"
)

// Packets documentation:
// http://dev.mysql.com/doc/internals/en/client-server-protocol.html

// Read packet to buffer 'data'
func (mc *mysqlConn) readPacket() ([]byte, error) {
	var prevData []byte
	for {
		// read packet header
		data, err := mc.buf.readNext(4)
		if err != nil {
			if cerr := mc.canceled.Value(); cerr != nil {
				return nil, cerr
			}
			errLog.Print(err)
			mc.Close()
			return nil, driver.ErrBadConn
		}

		// packet length [24 bit]
		pktLen := int(uint32(data[0]) | uint32(data[1])<<8 | uint32(data[2])<<16)

		// check packet sync [8 bit]
		if data[3] != mc.sequence {
			if data[3] > mc.sequence {
				return nil, ErrPktSyncMul
			}
			return nil, ErrPktSync
		}
		mc.sequence++

		// packets with length 0 terminate a previous packet which is a
		// multiple of (2^24)−1 bytes long
		if pktLen == 0 {
			// there was no previous packet
			if prevData == nil {
				errLog.Print(ErrMalformPkt)
				mc.Close()
				return nil, driver.ErrBadConn
			}

			return prevData, nil
		}

		// read packet body [pktLen bytes]
		data, err = mc.buf.readNext(pktLen)
		if err != nil {
			if cerr := mc.canceled.Value(); cerr != nil {
				return nil, cerr
			}
			errLog.Print(err)
			mc.Close()
			return nil, driver.ErrBadConn
		}

		// return data if this was the last packet
		if pktLen < maxPacketSize {
			// zero allocations for non-split packets
			if prevData == nil {
				return data, nil
			}

			return append(prevData, data...), nil
		}

		prevData = append(prevData, data...)
	}
}

// Write packet buffer 'data'
func (mc *mysqlConn) writePacket(data []byte) error {
	pktLen := len(data) - 4

	if pktLen > mc.maxAllowedPacket {
		return ErrPktTooLarge
	}

	for {
		var size int
		if pktLen >= maxPacketSize {
			data[0] = 0xff
			data[1] = 0xff
			data[2] = 0xff
			size = maxPacketSize
		} else {
			data[0] = byte(pktLen)
			data[1] = byte(pktLen >> 8)
			data[2] = byte(pktLen >> 16)
			size = pktLen
		}
		data[3] = mc.sequence

		// Write packet
		if mc.writeTimeout > 0 {
			if err := mc.netConn.SetWriteDeadline(time.Now().Add(mc.writeTimeout)); err != nil {
				return err
			}
		}

		n, err := mc.netConn.Write(data[:4+size])
		if err == nil && n == 4+size {
			mc.sequence++
			if size != maxPacketSize {
				return nil
			}
			pktLen -= size
			data = data[size:]
			continue
		}

		// Handle error
		if err == nil { // n != len(data)
			mc.cleanup()
			errLog.Print(ErrMalformPkt)
		} else {
			if cerr := mc.canceled.Value(); cerr != nil {
				return cerr
			}
			mc.cleanup()
			errLog.Print(err)
		}
		return driver.ErrBadConn
	}
}

/******************************************************************************
*                           Initialisation Process                            *
******************************************************************************/

// Handshake Initialization Packet
// http://dev.mysql.com/doc/internals/en/connection-phase-packets.html#packet-Protocol::Handshake
func (mc *mysqlConn) readInitPacket() ([]byte, error) {
	data, err := mc.readPacket()
	if err != nil {
		return nil, err
	}

	if data[0] == iERR {
		return nil, mc.handleErrorPacket(data)
	}

	// protocol version [1 byte]
	if data[0] < minProtocolVersion {
		return nil, fmt.Errorf(
			"unsupported protocol version %d. Version %d or higher is required",
			data[0],
			minProtocolVersion,
		)
	}

	// server version [null terminated string]
	// connection id [4 bytes]
	pos := 1 + bytes.IndexByte(data[1:], 0x00) + 1 + 4

	// first part of the password cipher [8 bytes]
	cipher := data[pos : pos+8]

	// (filler) always 0x00 [1 byte]
	pos += 8 + 1

	// capability flags (lower 2 bytes) [2 bytes]
	mc.flags = clientFlag(binary.LittleEndian.Uint16(data[pos : pos+2]))
	if mc.flags&clientProtocol41 == 0 {
		return nil, ErrOldProtocol
	}
	if mc.flags&clientSSL == 0 && mc.cfg.tls != nil {
		return nil, ErrNoTLS
	}
	pos += 2

	if len(data) > pos {
		// character set [1 byte]
		// status flags [2 bytes]
		// capability flags (upper 2 bytes) [2 bytes]
		// length of auth-plugin-data [1 byte]
		// reserved (all [00]) [10 bytes]
		pos += 1 + 2 + 2 + 1 + 10

		// second part of the password cipher [mininum 13 bytes],
		// where len=MAX(13, length of auth-plugin-data - 8)
		//
		// The web documentation is ambiguous about the length. However,
		// according to mysql-5.7/sql/auth/sql_authentication.cc line 538,
		// the 13th byte is "\0 byte, terminating the second part of
		// a scramble". So the second part of the password cipher is
		// a NULL terminated string that's at least 13 bytes with the
		// last byte being NULL.
		//
		// The official Python library uses the fixed length 12
		// which seems to work but technically could have a hidden bug.
		cipher = append(cipher, data[pos:pos+12]...)

		// TODO: Verify string termination
		// EOF if version (>= 5.5.7 and < 5.5.10) or (>= 5.6.0 and < 5.6.2)
		// \NUL otherwise
		//
		//if data[len(data)-1] == 0 {
		//	return
		//}
		//return ErrMalformPkt

		// make a memory safe copy of the cipher slice
		var b [20]byte
		copy(b[:], cipher)
		return b[:], nil
	}

	// make a memory safe copy of the cipher slice
	var b [8]byte
	copy(b[:], cipher)
	return b[:], nil
}

// Client Authentication Packet
// http://dev.mysql.com/doc/internals/en/connection-phase-packets.html#packet-Protocol::HandshakeResponse
func (mc *mysqlConn) writeAuthPacket(cipher []byte) error {
	// Adjust client flags based on server support
	clientFlags := clientProtocol41 |
		clientSecureConn |
		clientLongPassword |
		clientTransactions |
		clientLocalFiles |
		clientPluginAuth |
		clientMultiResults |
		mc.flags&clientLongFlag

	if mc.cfg.ClientFoundRows {
		clientFlags |= clientFoundRows
	}

	// To enable TLS / SSL
	if mc.cfg.tls != nil {
		clientFlags |= clientSSL
	}

	if mc.cfg.MultiStatements {
		clientFlags |= clientMultiStatements
	}

	// User Password
	scrambleBuff := scramblePassword(cipher, []byte(mc.cfg.Passwd))

	pktLen := 4 + 4 + 1 + 23 + len(mc.cfg.User) + 1 + 1 + len(scrambleBuff) + 21 + 1

	// To specify a db name
	if n := len(mc.cfg.DBName); n > 0 {
		clientFlags |= clientConnectWithDB
		pktLen += n + 1
	}

	// Calculate packet length and get buffer with that size
	data := mc.buf.takeSmallBuffer(pktLen + 4)
	if data == nil {
		// can not take the buffer. Something must be wrong with the connection
		errLog.Print(ErrBusyBuffer)
		return driver.ErrBadConn
	}

	// ClientFlags [32 bit]
	data[4] = byte(clientFlags)
	data[5] = byte(clientFlags >> 8)
	data[6] = byte(clientFlags >> 16)
	data[7] = byte(clientFlags >> 24)

	// MaxPacketSize [32 bit] (none)
	data[8] = 0x00
	data[9] = 0x00
	data[10] = 0x00
	data[11] = 0x00

	// Charset [1 byte]
	var found bool
	data[12], found = collations[mc.cfg.Collation]
	if !found {
		// Note possibility for false negatives:
		// could be triggered  although the collation is valid if the
		// collations map does not contain entries the server supports.
		return errors.New("unknown collation")
	}

	// SSL Connection Request Packet
	// http://dev.mysql.com/doc/internals/en/connection-phase-packets.html#packet-Protocol::SSLRequest
	if mc.cfg.tls != nil {
		// Send TLS / SSL request packet
		if err := mc.writePacket(data[:(4+4+1+23)+4]); err != nil {
			return err
		}

		// Switch to TLS
		tlsConn := tls.Client(mc.netConn, mc.cfg.tls)
		if err := tlsConn.Handshake(); err != nil {
			return err
		}
		mc.netConn = tlsConn
		mc.buf.nc = tlsConn
	}

	// Filler [23 bytes] (all 0x00)
	pos := 13
	for ; pos < 13+23; pos++ {
		data[pos] = 0
	}

	// User [null terminated string]
	if len(mc.cfg.User) > 0 {
		pos += copy(data[pos:], mc.cfg.User)
	}
	data[pos] = 0x00
	pos++

	// ScrambleBuffer [length encoded integer]
	data[pos] = byte(len(scrambleBuff))
	pos += 1 + copy(data[pos+1:], scrambleBuff)

	// Databasename [null terminated string]
	if len(mc.cfg.DBName) > 0 {
		pos += copy(data[pos:], mc.cfg.DBName)
		data[pos] = 0x00
		pos++
	}

	// Assume native client during response
	pos += copy(data[pos:], "mysql_native_password")
	data[pos] = 0x00

	// Send Auth packet
	return mc.writePacket(data)
}

//  Client old authentication packet
// http://dev.mysql.com/doc/internals/en/connection-phase-packets.html#packet-Protocol::AuthSwitchResponse
func (mc *mysqlConn) writeOldAuthPacket(cipher []byte) error {
	// User password
	scrambleBuff := scrambleOldPassword(cipher, []byte(mc.cfg.Passwd))

	// Calculate the packet length and add a tailing 0
	pktLen := len(scrambleBuff) + 1
	data := mc.buf.takeSmallBuffer(4 + pktLen)
	if data == nil {
		// can not take the buffer. Something must be wrong with the connection
		errLog.Print(ErrBusyBuffer)
		return driver.ErrBadConn
	}

	// Add the scrambled password [null terminated string]
	copy(data[4:], scrambleBuff)
	data[4+pktLen-1] = 0x00

	return mc.writePacket(data)
}

//  Client clear text authentication packet
// http://dev.mysql.com/doc/internals/en/connection-phase-packets.html#packet-Protocol::AuthSwitchResponse
func (mc *mysqlConn) writeClearAuthPacket() error {
	// Calculate the packet length and add a tailing 0
	pktLen := len(mc.cfg.Passwd) + 1
	data := mc.buf.takeSmallBuffer(4 + pktLen)
	if data == nil {
		// can not take the buffer. Something must be wrong with the connection
		errLog.Print(ErrBusyBuffer)
		return driver.ErrBadConn
	}

	// Add the clear password [null terminated string]
	copy(data[4:], mc.cfg.Passwd)
	data[4+pktLen-1] = 0x00

	return mc.writePacket(data)
}

//  Native password authentication method
// http://dev.mysql.com/doc/internals/en/connection-phase-packets.html#packet-Protocol::AuthSwitchResponse
func (mc *mysqlConn) writeNativeAuthPacket(cipher []byte) error {
	scrambleBuff := scramblePassword(cipher, []byte(mc.cfg.Passwd))

	// Calculate the packet length and add a tailing 0
	pktLen := len(scrambleBuff)
	data := mc.buf.takeSmallBuffer(4 + pktLen)
	if data == nil {
		// can not take the buffer. Something must be wrong with the connection
		errLog.Print(ErrBusyBuffer)
		return driver.ErrBadConn
	}

	// Add the scramble
	copy(data[4:], scrambleBuff)

	return mc.writePacket(data)
}

/******************************************************************************
*                             Command Packets                                 *
******************************************************************************/

func (mc *mysqlConn) writeCommandPacket(command byte) error {
	// Reset Packet Sequence
	mc.sequence = 0

	data := mc.buf.takeSmallBuffer(4 + 1)
	if data == nil {
		// can not take the buffer. Something must be wrong with the connection
		errLog.Print(ErrBusyBuffer)
		return driver.ErrBadConn
	}

	// Add command byte
	data[4] = command

	// Send CMD packet
	return mc.writePacket(data)
}

func (mc *mysqlConn) writeCommandPacketStr(command byte, arg string) error {
	// Reset Packet Sequence
	mc.sequence = 0

	pktLen := 1 + len(arg)
	data := mc.buf.takeBuffer(pktLen + 4)
	if data == nil {
		// can not take the buffer. Something must be wrong with the connection
		errLog.Print(ErrBusyBuffer)
		return driver.ErrBadConn
	}

	// Add command byte
	data[4] = command

	// Add arg
	copy(data[5:], arg)

	// Send CMD packet
	return mc.writePacket(data)
}

func (mc *mysqlConn) writeCommandPacketUint32(command byte, arg uint32) error {
	// Reset Packet Sequence
	mc.sequence = 0

	data := mc.buf.takeSmallBuffer(4 + 1 + 4)
	if data == nil {
		// can not take the buffer. Something must be wrong with the connection
		errLog.Print(ErrBusyBuffer)
		return driver.ErrBadConn
	}

	// Add command byte
	data[4] = command

	// Add arg [32 bit]
	data[5] = byte(arg)
	data[6] = byte(arg >> 8)
	data[7] = byte(arg >> 16)
	data[8] = byte(arg >> 24)

	// Send CMD packet
	return mc.writePacket(data)
}

/******************************************************************************
*                              Result Packets                                 *
******************************************************************************/

// Returns error if Packet is not an 'Result OK'-Packet
func (mc *mysqlConn) readResultOK() ([]byte, error) {
	data, err := mc.readPacket()
	if err == nil {
		// packet indicator
		switch data[0] {

		case iOK:
			return nil, mc.handleOkPacket(data)

		case iEOF:
			if len(data) > 1 {
				pluginEndIndex := bytes.IndexByte(data, 0x00)
				plugin := string(data[1:pluginEndIndex])
				cipher := data[pluginEndIndex+1 : len(data)-1]

				switch plugin {
				case "mysql_old_password":
					// using old_passwords
					return cipher, ErrOldPassword
				case "mysql_clear_password":
					// using clear text password
					return cipher, ErrCleartextPassword
				case "mysql_native_password":
					// using mysql default authentication method
					return cipher, ErrNativePassword
				default:
					return cipher, ErrUnknownPlugin
				}
			}

			// https://dev.mysql.com/doc/internals/en/connection-phase-packets.html#packet-Protocol::OldAuthSwitchRequest
			return nil, ErrOldPassword

		default: // Error otherwise
			return nil, mc.handleErrorPacket(data)
		}
	}
	return nil, err
}

// Result Set Header Packet
// http://dev.mysql.com/doc/internals/en/com-query-response.html#packet-ProtocolText::Resultset
func (mc *mysqlConn) readResultSetHeaderPacket() (int, error) {
	data, err := mc.readPacket()
	if err == nil {
		switch data[0] {

		case iOK:
			return 0, mc.handleOkPacket(data)

		case iERR:
			return 0, mc.handleErrorPacket(data)

		case iLocalInFile:
			return 0, mc.handleInFileRequest(string(data[1:]))
		}

		// column count
		num, _, n := readLengthEncodedInteger(data)
		if n-len(data) == 0 {
			return int(num), nil
		}

		return 0, ErrMalformPkt
	}
	return 0, err
}

// Error Packet
// http://dev.mysql.com/doc/internals/en/generic-response-packets.html#packet-ERR_Packet
func (mc *mysqlConn) handleErrorPacket(data []byte) error {
	if data[0] != iERR {
		return ErrMalformPkt
	}

	// 0xff [1 byte]

	// Error Number [16 bit uint]
	errno := binary.LittleEndian.Uint16(data[1:3])

	// 1792: ER_CANT_EXECUTE_IN_READ_ONLY_TRANSACTION
	if errno == 1792 && mc.cfg.RejectReadOnly {
		// Oops; we are connected to a read-only connection, and won't be able
		// to issue any write statements. Since RejectReadOnly is configured,
		// we throw away this connection hoping this one would have write
		// permission. This is specifically for a possible race condition
		// during failover (e.g. on AWS Aurora). See README.md for more.
		//
		// We explicitly close the connection before returning
		// driver.ErrBadConn to ensure that `database/sql` purges this
		// connection and initiates a new one for next statement next time.
		mc.Close()
		return driver.ErrBadConn
	}

	pos := 3

	// SQL State [optional: # + 5bytes string]
	if data[3] == 0x23 {
		//sqlstate := string(data[4 : 4+5])
		pos = 9
	}

	// Error Message [string]
	return &MySQLError{
		Number:  errno,
		Message: string(data[pos:]),
	}
}

func readStatus(b []byte) statusFlag {
	return statusFlag(b[0]) | statusFlag(b[1])<<8
}

// Ok Packet
// http://dev.mysql.com/doc/internals/en/generic-response-packets.html#packet-OK_Packet
func (mc *mysqlConn) handleOkPacket(data []byte) error {
	var n, m int

	// 0x00 [1 byte]

	// Affected rows [Length Coded Binary]
	mc.affectedRows, _, n = readLengthEncodedInteger(data[1:])

	// Insert id [Length Coded Binary]
	mc.insertId, _, m = readLengthEncodedInteger(data[1+n:])

	// server_status [2 bytes]
	mc.status = readStatus(data[1+n+m : 1+n+m+2])
	if mc.status&statusMoreResultsExists != 0 {
		return nil
	}

	// warning count [2 bytes]
	if !mc.strict {
		return nil
	}

	pos := 1 + n + m + 2
	if binary.LittleEndian.Uint16(data[pos:pos+2]) > 0 {
		return mc.getWarnings()
	}
	return nil
}

// Read Packets as Field Packets until EOF-Packet or an Error appears
// http://dev.mysql.com/doc/internals/en/com-query-response.html#packet-Protocol::ColumnDefinition41
func (mc *mysqlConn) readColumns(count int) ([]mysqlField, error) {
	columns := make([]mysqlField, count)

	for i := 0; ; i++ {
		data, err := mc.readPacket()
		if err != nil {
			return nil, err
		}

		// EOF Packet
		if data[0] == iEOF && (len(data) == 5 || len(data) == 1) {
			if i == count {
				return columns, nil
			}
			return nil, fmt.Errorf("column count mismatch n:%d len:%d", count, len(columns))
		}

		// Catalog
		pos, err := skipLengthEncodedString(data)
		if err != nil {
			return nil, err
		}

		// Database [len coded string]
		n, err := skipLengthEncodedString(data[pos:])
		if err != nil {
			return nil, err
		}
		pos += n

		// Table [len coded string]
		if mc.cfg.ColumnsWithAlias {
			tableName, _, n, err := readLengthEncodedString(data[pos:])
			if err != nil {
				return nil, err
			}
			pos += n
			columns[i].tableName = string(tableName)
		} else {
			n, err = skipLengthEncodedString(data[pos:])
			if err != nil {
				return nil, err
			}
			pos += n
		}

		// Original table [len coded string]
		n, err = skipLengthEncodedString(data[pos:])
		if err != nil {
			return nil, err
		}
		pos += n

		// Name [len coded string]
		name, _, n, err := readLengthEncodedString(data[pos:])
		if err != nil {
			return nil, err
		}
		columns[i].name = string(name)
		pos += n

		// Original name [len coded string]
		n, err = skipLengthEncodedString(data[pos:])
		if err != nil {
			return nil, err
		}

		// Filler [uint8]
		// Charset [charset, collation uint8]
		// Length [uint32]
		pos += n + 1 + 2 + 4

		// Field type [uint8]
		columns[i].fieldType = data[pos]
		pos++

		// Flags [uint16]
		columns[i].flags = fieldFlag(binary.LittleEndian.Uint16(data[pos : pos+2]))
		pos += 2

		// Decimals [uint8]
		columns[i].decimals = data[pos]
		//pos++

		// Default value [len coded binary]
		//if pos < len(data) {
		//	defaultVal, _, err = bytesToLengthCodedBinary(data[pos:])
		//}
	}
}

// Read Packets as Field Packets until EOF-Packet or an Error appears
// http://dev.mysql.com/doc/internals/en/com-query-response.html#packet-ProtocolText::ResultsetRow
func (rows *textRows) readRow(dest []driver.Value) error {
	mc := rows.mc

	if rows.rs.done {
		return io.EOF
	}

	data, err := mc.readPacket()
	if err != nil {
		return err
	}

	// EOF Packet
	if data[0] == iEOF && len(data) == 5 {
		// server_status [2 bytes]
		rows.mc.status = readStatus(data[3:])
		rows.rs.done = true
		if !rows.HasNextResultSet() {
			rows.mc = nil
		}
		return io.EOF
	}
	if data[0] == iERR {
		rows.mc = nil
		return mc.handleErrorPacket(data)
	}

	// RowSet Packet
	var n int
	var isNull bool
	pos := 0

	for i := range dest {
		// Read bytes and convert to string
		dest[i], isNull, n, err = readLengthEncodedString(data[pos:])
		pos += n
		if err == nil {
			if !isNull {
				if !mc.parseTime {
					continue
				} else {
					switch rows.rs.columns[i].fieldType {
					case fieldTypeTimestamp, fieldTypeDateTime,
						fieldTypeDate, fieldTypeNewDate:
						dest[i], err = parseDateTime(
							string(dest[i].([]byte)),
							mc.cfg.Loc,
						)
						if err == nil {
							continue
						}
					default:
						continue
					}
				}

			} else {
				dest[i] = nil
				continue
			}
		}
		return err // err != nil
	}

	return nil
}

// Reads Packets until EOF-Packet or an Error appears. Returns count of Packets read
func (mc *mysqlConn) readUntilEOF() error {
	for {
		data, err := mc.readPacket()
		if err != nil {
			return err
		}

		switch data[0] {
		case iERR:
			return mc.handleErrorPacket(data)
		case iEOF:
			if len(data) == 5 {
				mc.status = readStatus(data[3:])
			}
			return nil
		}
	}
}

/******************************************************************************
*                           Prepared Statements                               *
******************************************************************************/

// Prepare Result Packets
// http://dev.mysql.com/doc/internals/en/com-stmt-prepare-response.html
func (stmt *mysqlStmt) readPrepareResultPacket() (uint16, error) {
	data, err := stmt.mc.readPacket()
	if err == nil {
		// packet indicator [1 byte]
		if data[0] != iOK {
			return 0, stmt.mc.handleErrorPacket(data)
		}

		// statement id [4 bytes]
		stmt.id = binary.LittleEndian.Uint32(data[1:5])

		// Column count [16 bit uint]
		columnCount := binary.LittleEndian.Uint16(data[5:7])

		// Param count [16 bit uint]
		stmt.paramCount = int(binary.LittleEndian.Uint16(data[7:9]))

		// Reserved [8 bit]

		// Warning count [16 bit uint]
		if !stmt.mc.strict {
			return columnCount, nil
		}

		// Check for warnings count > 0, only available in MySQL > 4.1
		if len(data) >= 12 && binary.LittleEndian.Uint16(data[10:12]) > 0 {
			return columnCount, stmt.mc.getWarnings()
		}
		return columnCount, nil
	}
	return 0, err
}

// http://dev.mysql.com/doc/internals/en/com-stmt-send-long-data.html
func (stmt *mysqlStmt) writeCommandLongData(paramID int, arg []byte) error {
	maxLen := stmt.mc.maxAllowedPacket - 1
	pktLen := maxLen

	// After the header (bytes 0-3) follows before the data:
	// 1 byte command
	// 4 bytes stmtID
	// 2 bytes paramID
	const dataOffset = 1 + 4 + 2

	// Can not use the write buffer since
	// a) the buffer is too small
	// b) it is in use
	data := make([]byte, 4+1+4+2+len(arg))

	copy(data[4+dataOffset:], arg)

	for argLen := len(arg); argLen > 0; argLen -= pktLen - dataOffset {
		if dataOffset+argLen < maxLen {
			pktLen = dataOffset + argLen
		}

		stmt.mc.sequence = 0
		// Add command byte [1 byte]
		data[4] = comStmtSendLongData

		// Add stmtID [32 bit]
		data[5] = byte(stmt.id)
		data[6] = byte(stmt.id >> 8)
		data[7] = byte(stmt.id >> 16)
		data[8] = byte(stmt.id >> 24)

		// Add paramID [16 bit]
		data[9] = byte(paramID)
		data[10] = byte(paramID >> 8)

		// Send CMD packet
		err := stmt.mc.writePacket(data[:4+pktLen])
		if err == nil {
			data = data[pktLen-dataOffset:]
			continue
		}
		return err

	}

	// Reset Packet Sequence
	stmt.mc.sequence = 0
	return nil
}

// Execute Prepared Statement
// http://dev.mysql.com/doc/internals/en/com-stmt-execute.html
func (stmt *mysqlStmt) writeExecutePacket(args []driver.Value) error {
	if len(args) != stmt.paramCount {
		return fmt.Errorf(
			"argument count mismatch (got: %d; has: %d)",
			len(args),
			stmt.paramCount,
		)
	}

	const minPktLen = 4 + 1 + 4 + 1 + 4
	mc := stmt.mc

	// Reset packet-sequence
	mc.sequence = 0

	var data []byte

	if len(args) == 0 {
		data = mc.buf.takeBuffer(minPktLen)
	} else {
		data = mc.buf.takeCompleteBuffer()
	}
	if data == nil {
		// can not take the buffer. Something must be wrong with the connection
		errLog.Print(ErrBusyBuffer)
		return driver.ErrBadConn
	}

	// command [1 byte]
	data[4] = comStmtExecute

	// statement_id [4 bytes]
	data[5] = byte(stmt.id)
	data[6] = byte(stmt.id >> 8)
	data[7] = byte(stmt.id >> 16)
	data[8] = byte(stmt.id >> 24)

	// flags (0: CURSOR_TYPE_NO_CURSOR) [1 byte]
	data[9] = 0x00

	// iteration_count (uint32(1)) [4 bytes]
	data[10] = 0x01
	data[11] = 0x00
	data[12] = 0x00
	data[13] = 0x00

	if len(args) > 0 {
		pos := minPktLen

		var nullMask []byte
		if maskLen, typesLen := (len(args)+7)/8, 1+2*len(args); pos+maskLen+typesLen >= len(data) {
			// buffer has to be extended but we don't know by how much so
			// we depend on append after all data with known sizes fit.
			// We stop at that because we deal with a lot of columns here
			// which makes the required allocation size hard to guess.
			tmp := make([]byte, pos+maskLen+typesLen)
			copy(tmp[:pos], data[:pos])
			data = tmp
			nullMask = data[pos : pos+maskLen]
			pos += maskLen
		} else {
			nullMask = data[pos : pos+maskLen]
			for i := 0; i < maskLen; i++ {
				nullMask[i] = 0
			}
			pos += maskLen
		}

		// newParameterBoundFlag 1 [1 byte]
		data[pos] = 0x01
		pos++

		// type of each parameter [len(args)*2 bytes]
		paramTypes := data[pos:]
		pos += len(args) * 2

		// value of each parameter [n bytes]
		paramValues := data[pos:pos]
		valuesCap := cap(paramValues)

		for i, arg := range args {
			// build NULL-bitmap
			if arg == nil {
				nullMask[i/8] |= 1 << (uint(i) & 7)
				paramTypes[i+i] = fieldTypeNULL
				paramTypes[i+i+1] = 0x00
				continue
			}

			// cache types and values
			var err error
			switch v := unpack(arg).(type) {
			case int64:
				paramValues = stmt.writeInt(paramTypes[i+i:], paramValues, v)

			case float64:
				paramValues = stmt.writeFloat(paramTypes[i+i:], paramValues, v)

			case bool:
				paramValues = stmt.writeBool(paramTypes[i+i:], paramValues, v)

			case []byte:
				paramValues, err = stmt.writeBytes(paramTypes[i+i:], paramValues, nullMask, pos, len(args), i, v)

			case string:
				paramValues, err = stmt.writeString(paramTypes[i+i:], paramValues, nullMask, pos, len(args), i, v)

			case time.Time:
				paramValues = stmt.writeTime(paramTypes[i+i:], paramValues, v)

<<<<<<< HEAD
				// also handle pointers so the application may use this as an
				// optimization to avoid dynamic memory allocations caused by
				// runtime.convT2E when generating the argument list.
			case *int64:
				paramValues = stmt.writeInt(paramTypes[i+i:], paramValues, *v)

			case *float64:
				paramValues = stmt.writeFloat(paramTypes[i+i:], paramValues, *v)

			case *bool:
				paramValues = stmt.writeBool(paramTypes[i+i:], paramValues, *v)

			case *[]byte:
				paramValues, err = stmt.writeBytes(paramTypes[i+i:], paramValues, nullMask, pos, len(args), i, *v)

			case *string:
				paramValues, err = stmt.writeString(paramTypes[i+i:], paramValues, nullMask, pos, len(args), i, *v)

			case *time.Time:
				paramValues = stmt.writeTime(paramTypes[i+i:], paramValues, *v)
=======
				var a [64]byte
				var b = a[:0]

				if v.IsZero() {
					b = append(b, "0000-00-00"...)
				} else {
					b = v.In(mc.cfg.Loc).AppendFormat(b, timeFormat)
				}

				paramValues = appendLengthEncodedInteger(paramValues,
					uint64(len(b)),
				)
				paramValues = append(paramValues, b...)
>>>>>>> a825be04

			default:
				err = fmt.Errorf("can not convert type: %T", arg)
			}

			if err != nil {
				return err
			}
		}

		// Check if param values exceeded the available buffer
		// In that case we must build the data packet with the new values buffer
		if valuesCap != cap(paramValues) {
			data = append(data[:pos], paramValues...)
			mc.buf.buf = data
		}

		pos += len(paramValues)
		data = data[:pos]
	}

	return mc.writePacket(data)
}

func (stmt *mysqlStmt) writeInt(paramTypes []byte, paramValues []byte, value int64) []byte {
	paramTypes[0] = fieldTypeLongLong
	paramTypes[1] = 0x00

	if cap(paramValues)-len(paramValues)-8 >= 0 {
		paramValues = paramValues[:len(paramValues)+8]
		binary.LittleEndian.PutUint64(
			paramValues[len(paramValues)-8:],
			uint64(value),
		)
	} else {
		paramValues = append(paramValues,
			uint64ToBytes(uint64(value))...,
		)
	}

	return paramValues
}

func (stmt *mysqlStmt) writeFloat(paramTypes []byte, paramValues []byte, value float64) []byte {
	paramTypes[0] = fieldTypeDouble
	paramTypes[1] = 0x00

	if cap(paramValues)-len(paramValues)-8 >= 0 {
		paramValues = paramValues[:len(paramValues)+8]
		binary.LittleEndian.PutUint64(
			paramValues[len(paramValues)-8:],
			math.Float64bits(value),
		)
	} else {
		paramValues = append(paramValues,
			uint64ToBytes(math.Float64bits(value))...,
		)
	}

	return paramValues
}

func (stmt *mysqlStmt) writeBool(paramTypes []byte, paramValues []byte, value bool) []byte {
	paramTypes[0] = fieldTypeTiny
	paramTypes[1] = 0x00

	if value {
		paramValues = append(paramValues, 0x01)
	} else {
		paramValues = append(paramValues, 0x00)
	}

	return paramValues
}

func (stmt *mysqlStmt) writeBytes(paramTypes []byte, paramValues []byte, nullMask []byte, pos int, argc int, index int, value []byte) ([]byte, error) {
	// Common case (non-nil value) first
	if value != nil {
		paramTypes[0] = fieldTypeString
		paramTypes[1] = 0x00

		if len(value) < stmt.mc.maxAllowedPacket-pos-len(paramValues)-(argc-(index+1))*64 {
			paramValues = appendLengthEncodedInteger(paramValues,
				uint64(len(value)),
			)
			paramValues = append(paramValues, value...)
		} else {
			if err := stmt.writeCommandLongData(index, value); err != nil {
				return paramValues, err
			}
		}
	} else {
		// Handle []byte(nil) as a NULL value
		nullMask[index/8] |= 1 << (uint(index) & 7)
		paramTypes[0] = fieldTypeNULL
		paramTypes[1] = 0x00
	}
	return paramValues, nil
}

func (stmt *mysqlStmt) writeString(paramTypes []byte, paramValues []byte, nullMask []byte, pos int, argc int, index int, value string) ([]byte, error) {
	paramTypes[0] = fieldTypeString
	paramTypes[1] = 0x00

	if len(value) < stmt.mc.maxAllowedPacket-pos-len(paramValues)-(argc-(index+1))*64 {
		paramValues = appendLengthEncodedInteger(paramValues,
			uint64(len(value)),
		)
		paramValues = append(paramValues, value...)
	} else {
		if err := stmt.writeCommandLongData(index, []byte(value)); err != nil {
			return nil, err
		}
	}

	return paramValues, nil
}

func (stmt *mysqlStmt) writeTime(paramTypes []byte, paramValues []byte, value time.Time) []byte {
	paramTypes[0] = fieldTypeString
	paramTypes[1] = 0x00

	var a [64]byte
	var b = a[:0]

	if value.IsZero() {
		b = append(b, "0000-00-00"...)
	} else {
		b = value.In(stmt.mc.cfg.Loc).AppendFormat(b, timeFormat)
	}

	paramValues = appendLengthEncodedInteger(paramValues,
		uint64(len(b)),
	)
	paramValues = append(paramValues, b...)

	return paramValues
}

func (mc *mysqlConn) discardResults() error {
	for mc.status&statusMoreResultsExists != 0 {
		resLen, err := mc.readResultSetHeaderPacket()
		if err != nil {
			return err
		}
		if resLen > 0 {
			// columns
			if err := mc.readUntilEOF(); err != nil {
				return err
			}
			// rows
			if err := mc.readUntilEOF(); err != nil {
				return err
			}
		}
	}
	return nil
}

// http://dev.mysql.com/doc/internals/en/binary-protocol-resultset-row.html
func (rows *binaryRows) readRow(dest []driver.Value) error {
	data, err := rows.mc.readPacket()
	if err != nil {
		return err
	}

	// packet indicator [1 byte]
	if data[0] != iOK {
		// EOF Packet
		if data[0] == iEOF && len(data) == 5 {
			rows.mc.status = readStatus(data[3:])
			rows.rs.done = true
			if !rows.HasNextResultSet() {
				rows.mc = nil
			}
			return io.EOF
		}
		rows.mc = nil

		// Error otherwise
		return rows.mc.handleErrorPacket(data)
	}

	// NULL-bitmap,  [(column-count + 7 + 2) / 8 bytes]
	pos := 1 + (len(dest)+7+2)>>3
	nullMask := data[1:pos]

	for i := range dest {
		// Field is NULL
		// (byte >> bit-pos) % 2 == 1
		if ((nullMask[(i+2)>>3] >> uint((i+2)&7)) & 1) == 1 {
			dest[i] = nil
			continue
		}

		// Convert to byte-coded string
		switch rows.rs.columns[i].fieldType {
		case fieldTypeNULL:
			dest[i] = nil
			continue

		// Numeric Types
		case fieldTypeTiny:
			if rows.rs.columns[i].flags&flagUnsigned != 0 {
				dest[i] = int64(data[pos])
			} else {
				dest[i] = int64(int8(data[pos]))
			}
			pos++
			continue

		case fieldTypeShort, fieldTypeYear:
			if rows.rs.columns[i].flags&flagUnsigned != 0 {
				dest[i] = int64(binary.LittleEndian.Uint16(data[pos : pos+2]))
			} else {
				dest[i] = int64(int16(binary.LittleEndian.Uint16(data[pos : pos+2])))
			}
			pos += 2
			continue

		case fieldTypeInt24, fieldTypeLong:
			if rows.rs.columns[i].flags&flagUnsigned != 0 {
				dest[i] = int64(binary.LittleEndian.Uint32(data[pos : pos+4]))
			} else {
				dest[i] = int64(int32(binary.LittleEndian.Uint32(data[pos : pos+4])))
			}
			pos += 4
			continue

		case fieldTypeLongLong:
			if rows.rs.columns[i].flags&flagUnsigned != 0 {
				val := binary.LittleEndian.Uint64(data[pos : pos+8])
				if val > math.MaxInt64 {
					dest[i] = uint64ToString(val)
				} else {
					dest[i] = int64(val)
				}
			} else {
				dest[i] = int64(binary.LittleEndian.Uint64(data[pos : pos+8]))
			}
			pos += 8
			continue

		case fieldTypeFloat:
			dest[i] = math.Float32frombits(binary.LittleEndian.Uint32(data[pos : pos+4]))
			pos += 4
			continue

		case fieldTypeDouble:
			dest[i] = math.Float64frombits(binary.LittleEndian.Uint64(data[pos : pos+8]))
			pos += 8
			continue

		// Length coded Binary Strings
		case fieldTypeDecimal, fieldTypeNewDecimal, fieldTypeVarChar,
			fieldTypeBit, fieldTypeEnum, fieldTypeSet, fieldTypeTinyBLOB,
			fieldTypeMediumBLOB, fieldTypeLongBLOB, fieldTypeBLOB,
			fieldTypeVarString, fieldTypeString, fieldTypeGeometry, fieldTypeJSON:
			var isNull bool
			var n int
			dest[i], isNull, n, err = readLengthEncodedString(data[pos:])
			pos += n
			if err == nil {
				if !isNull {
					continue
				} else {
					dest[i] = nil
					continue
				}
			}
			return err

		case
			fieldTypeDate, fieldTypeNewDate, // Date YYYY-MM-DD
			fieldTypeTime,                         // Time [-][H]HH:MM:SS[.fractal]
			fieldTypeTimestamp, fieldTypeDateTime: // Timestamp YYYY-MM-DD HH:MM:SS[.fractal]

			num, isNull, n := readLengthEncodedInteger(data[pos:])
			pos += n

			switch {
			case isNull:
				dest[i] = nil
				continue
			case rows.rs.columns[i].fieldType == fieldTypeTime:
				// database/sql does not support an equivalent to TIME, return a string
				var dstlen uint8
				switch decimals := rows.rs.columns[i].decimals; decimals {
				case 0x00, 0x1f:
					dstlen = 8
				case 1, 2, 3, 4, 5, 6:
					dstlen = 8 + 1 + decimals
				default:
					return fmt.Errorf(
						"protocol error, illegal decimals value %d",
						rows.rs.columns[i].decimals,
					)
				}
				dest[i], err = formatBinaryDateTime(data[pos:pos+int(num)], dstlen, true)
			case rows.mc.parseTime:
				dest[i], err = parseBinaryDateTime(num, data[pos:], rows.mc.cfg.Loc)
			default:
				var dstlen uint8
				if rows.rs.columns[i].fieldType == fieldTypeDate {
					dstlen = 10
				} else {
					switch decimals := rows.rs.columns[i].decimals; decimals {
					case 0x00, 0x1f:
						dstlen = 19
					case 1, 2, 3, 4, 5, 6:
						dstlen = 19 + 1 + decimals
					default:
						return fmt.Errorf(
							"protocol error, illegal decimals value %d",
							rows.rs.columns[i].decimals,
						)
					}
				}
				dest[i], err = formatBinaryDateTime(data[pos:pos+int(num)], dstlen, false)
			}

			if err == nil {
				pos += int(num)
				continue
			} else {
				return err
			}

		// Please report if this happens!
		default:
			return fmt.Errorf("unknown field type %d", rows.rs.columns[i].fieldType)
		}
	}

	return nil
}<|MERGE_RESOLUTION|>--- conflicted
+++ resolved
@@ -1012,7 +1012,6 @@
 			case time.Time:
 				paramValues = stmt.writeTime(paramTypes[i+i:], paramValues, v)
 
-<<<<<<< HEAD
 				// also handle pointers so the application may use this as an
 				// optimization to avoid dynamic memory allocations caused by
 				// runtime.convT2E when generating the argument list.
@@ -1033,21 +1032,6 @@
 
 			case *time.Time:
 				paramValues = stmt.writeTime(paramTypes[i+i:], paramValues, *v)
-=======
-				var a [64]byte
-				var b = a[:0]
-
-				if v.IsZero() {
-					b = append(b, "0000-00-00"...)
-				} else {
-					b = v.In(mc.cfg.Loc).AppendFormat(b, timeFormat)
-				}
-
-				paramValues = appendLengthEncodedInteger(paramValues,
-					uint64(len(b)),
-				)
-				paramValues = append(paramValues, b...)
->>>>>>> a825be04
 
 			default:
 				err = fmt.Errorf("can not convert type: %T", arg)
@@ -1166,7 +1150,8 @@
 	return paramValues, nil
 }
 
-func (stmt *mysqlStmt) writeTime(paramTypes []byte, paramValues []byte, value time.Time) []byte {
+func (stmt *mysqlStmt) 
+(paramTypes []byte, paramValues []byte, value time.Time) []byte {
 	paramTypes[0] = fieldTypeString
 	paramTypes[1] = 0x00
 
