// Go MySQL Driver - A MySQL-Driver for Go's database/sql package
//
// Copyright 2012 The Go-MySQL-Driver Authors. All rights reserved.
//
// This Source Code Form is subject to the terms of the Mozilla Public
// License, v. 2.0. If a copy of the MPL was not distributed with this file,
// You can obtain one at http://mozilla.org/MPL/2.0/.

package mysql

import (
	"bytes"
	"crypto/tls"
	"database/sql/driver"
	"encoding/binary"
	"encoding/json"
	"fmt"
	"io"
	"math"
	"strconv"
	"time"
)

// Packets documentation:
// http://dev.mysql.com/doc/internals/en/client-server-protocol.html

// Read packet to buffer 'data'
func (mc *mysqlConn) readPacket() ([]byte, error) {
	var prevData []byte
	for {
		// read packet header
		data, err := mc.reader.readNext(4)
		if err != nil {
			if cerr := mc.canceled.Value(); cerr != nil {
				return nil, cerr
			}
			mc.cfg.Logger.Print(err)
			mc.Close()
			return nil, ErrInvalidConn
		}

		// packet length [24 bit]
		pktLen := int(uint32(data[0]) | uint32(data[1])<<8 | uint32(data[2])<<16)

		// check packet sync [8 bit]
		if data[3] != mc.sequence {
			mc.Close()
			if data[3] > mc.sequence {
				return nil, ErrPktSyncMul
			}
			return nil, ErrPktSync
		}
		mc.sequence++

		// packets with length 0 terminate a previous packet which is a
		// multiple of (2^24)-1 bytes long
		if pktLen == 0 {
			// there was no previous packet
			if prevData == nil {
				mc.cfg.Logger.Print(ErrMalformPkt)
				mc.Close()
				return nil, ErrInvalidConn
			}

			return prevData, nil
		}

		// read packet body [pktLen bytes]
		data, err = mc.reader.readNext(pktLen)
		if err != nil {
			if cerr := mc.canceled.Value(); cerr != nil {
				return nil, cerr
			}
			mc.cfg.Logger.Print(err)
			mc.Close()
			return nil, ErrInvalidConn
		}

		// return data if this was the last packet
		if pktLen < maxPacketSize {
			// zero allocations for non-split packets
			if prevData == nil {
				return data, nil
			}

			return append(prevData, data...), nil
		}

		prevData = append(prevData, data...)
	}
}

// Write packet buffer 'data'
func (mc *mysqlConn) writePacket(data []byte) error {
	pktLen := len(data) - 4

	if pktLen > mc.maxAllowedPacket {
		return ErrPktTooLarge
	}

	// Perform a stale connection check. We only perform this check for
	// the first query on a connection that has been checked out of the
	// connection pool: a fresh connection from the pool is more likely
	// to be stale, and it has not performed any previous writes that
	// could cause data corruption, so it's safe to return ErrBadConn
	// if the check fails.
	if mc.reset {
		mc.reset = false
		conn := mc.netConn
		if mc.rawConn != nil {
			conn = mc.rawConn
		}
		var err error
		if mc.cfg.CheckConnLiveness {
			if mc.cfg.ReadTimeout != 0 {
				err = conn.SetReadDeadline(time.Now().Add(mc.cfg.ReadTimeout))
			}
			if err == nil {
				err = connCheck(conn)
			}
		}
		if err != nil {
			mc.cfg.Logger.Print("closing bad idle connection: ", err)
			mc.Close()
			return driver.ErrBadConn
		}
	}

	for {
		var size int
		if pktLen >= maxPacketSize {
			data[0] = 0xff
			data[1] = 0xff
			data[2] = 0xff
			size = maxPacketSize
		} else {
			data[0] = byte(pktLen)
			data[1] = byte(pktLen >> 8)
			data[2] = byte(pktLen >> 16)
			size = pktLen
		}
		data[3] = mc.sequence

		// Write packet
		if mc.writeTimeout > 0 {
			if err := mc.netConn.SetWriteDeadline(time.Now().Add(mc.writeTimeout)); err != nil {
				return err
			}
		}

		n, err := mc.writer.Write(data[:4+size])
		if err == nil && n == 4+size {
			mc.sequence++
			if size != maxPacketSize {
				return nil
			}
			pktLen -= size
			data = data[size:]
			continue
		}

		// Handle error
		if err == nil { // n != len(data)
			mc.cleanup()
			mc.cfg.Logger.Print(ErrMalformPkt)
		} else {
			if cerr := mc.canceled.Value(); cerr != nil {
				return cerr
			}
			if n == 0 && pktLen == len(data)-4 {
				// only for the first loop iteration when nothing was written yet
				return errBadConnNoWrite
			}
			mc.cleanup()
			mc.cfg.Logger.Print(err)
		}
		return ErrInvalidConn
	}
}

/******************************************************************************
*                           Initialization Process                            *
******************************************************************************/

// Handshake Initialization Packet
// http://dev.mysql.com/doc/internals/en/connection-phase-packets.html#packet-Protocol::Handshake
func (mc *mysqlConn) readHandshakePacket() (data []byte, plugin string, err error) {
	data, err = mc.readPacket()
	if err != nil {
		// for init we can rewrite this to ErrBadConn for sql.Driver to retry, since
		// in connection initialization we don't risk retrying non-idempotent actions.
		if err == ErrInvalidConn {
			return nil, "", driver.ErrBadConn
		}
		return
	}

	if data[0] == iERR {
		return nil, "", mc.handleErrorPacket(data)
	}

	// protocol version [1 byte]
	if data[0] < minProtocolVersion {
		return nil, "", fmt.Errorf(
			"unsupported protocol version %d. Version %d or higher is required",
			data[0],
			minProtocolVersion,
		)
	}

	// server version [null terminated string]
	// connection id [4 bytes]
	pos := 1 + bytes.IndexByte(data[1:], 0x00) + 1 + 4

	// first part of the password cipher [8 bytes]
	authData := data[pos : pos+8]

	// (filler) always 0x00 [1 byte]
	pos += 8 + 1

	// capability flags (lower 2 bytes) [2 bytes]
	mc.flags = clientFlag(binary.LittleEndian.Uint16(data[pos : pos+2]))
	if mc.flags&clientProtocol41 == 0 {
		return nil, "", ErrOldProtocol
	}
	if mc.flags&clientSSL == 0 && mc.cfg.TLS != nil {
		if mc.cfg.AllowFallbackToPlaintext {
			mc.cfg.TLS = nil
		} else {
			return nil, "", ErrNoTLS
		}
	}
	pos += 2

	if len(data) > pos {
		// character set [1 byte]
		// status flags [2 bytes]
		// capability flags (upper 2 bytes) [2 bytes]
		// length of auth-plugin-data [1 byte]
		// reserved (all [00]) [10 bytes]
		pos += 1 + 2 + 2 + 1 + 10

		// second part of the password cipher [mininum 13 bytes],
		// where len=MAX(13, length of auth-plugin-data - 8)
		//
		// The web documentation is ambiguous about the length. However,
		// according to mysql-5.7/sql/auth/sql_authentication.cc line 538,
		// the 13th byte is "\0 byte, terminating the second part of
		// a scramble". So the second part of the password cipher is
		// a NULL terminated string that's at least 13 bytes with the
		// last byte being NULL.
		//
		// The official Python library uses the fixed length 12
		// which seems to work but technically could have a hidden bug.
		authData = append(authData, data[pos:pos+12]...)
		pos += 13

		// EOF if version (>= 5.5.7 and < 5.5.10) or (>= 5.6.0 and < 5.6.2)
		// \NUL otherwise
		if end := bytes.IndexByte(data[pos:], 0x00); end != -1 {
			plugin = string(data[pos : pos+end])
		} else {
			plugin = string(data[pos:])
		}

		// make a memory safe copy of the cipher slice
		var b [20]byte
		copy(b[:], authData)
		return b[:], plugin, nil
	}

	// make a memory safe copy of the cipher slice
	var b [8]byte
	copy(b[:], authData)
	return b[:], plugin, nil
}

// Client Authentication Packet
// http://dev.mysql.com/doc/internals/en/connection-phase-packets.html#packet-Protocol::HandshakeResponse
func (mc *mysqlConn) writeHandshakeResponsePacket(authResp []byte, plugin string) error {
	// Adjust client flags based on server support
	clientFlags := clientProtocol41 |
		clientSecureConn |
		clientLongPassword |
		clientTransactions |
		clientLocalFiles |
		clientPluginAuth |
		clientMultiResults |
		clientConnectAttrs |
		mc.flags&clientLongFlag

	if mc.cfg.ClientFoundRows {
		clientFlags |= clientFoundRows
	}

	if mc.cfg.Compress {
		clientFlags |= clientCompress
	}

	// To enable TLS / SSL
	if mc.cfg.TLS != nil {
		clientFlags |= clientSSL
	}

	if mc.cfg.MultiStatements {
		clientFlags |= clientMultiStatements
	}

	// encode length of the auth plugin data
	var authRespLEIBuf [9]byte
	authRespLen := len(authResp)
	authRespLEI := appendLengthEncodedInteger(authRespLEIBuf[:0], uint64(authRespLen))
	if len(authRespLEI) > 1 {
		// if the length can not be written in 1 byte, it must be written as a
		// length encoded integer
		clientFlags |= clientPluginAuthLenEncClientData
	}

	pktLen := 4 + 4 + 1 + 23 + len(mc.cfg.User) + 1 + len(authRespLEI) + len(authResp) + 21 + 1

	// To specify a db name
	if n := len(mc.cfg.DBName); n > 0 {
		clientFlags |= clientConnectWithDB
		pktLen += n + 1
	}

	// 1 byte to store length of all key-values
	// NOTE: Actually, this is length encoded integer.
	// But we support only len(connAttrBuf) < 251 for now because takeSmallBuffer
	// doesn't support buffer size more than 4096 bytes.
	// TODO(methane): Rewrite buffer management.
	pktLen += 1 + len(mc.connector.encodedAttributes)

	// Calculate packet length and get buffer with that size
<<<<<<< HEAD
	data, err := mc.buf.takeSmallBuffer(pktLen + 4)
	if err != nil {
		// cannot take the buffer. Something must be wrong with the connection
		mc.cfg.Logger.Print(err)
=======
	data := mc.reader.reuseBuffer(pktLen + 4)

	if data == nil {
		// can not take the buffer. Something must be wrong with the connection
		errLog.Print(ErrBusyBuffer)
>>>>>>> f617170b
		return errBadConnNoWrite
	}

	// ClientFlags [32 bit]
	data[4] = byte(clientFlags)
	data[5] = byte(clientFlags >> 8)
	data[6] = byte(clientFlags >> 16)
	data[7] = byte(clientFlags >> 24)

	// MaxPacketSize [32 bit] (none)
	data[8] = 0x00
	data[9] = 0x00
	data[10] = 0x00
	data[11] = 0x00

	// Collation ID [1 byte]
	cname := mc.cfg.Collation
	if cname == "" {
		cname = defaultCollation
	}
	var found bool
	data[12], found = collations[cname]
	if !found {
		// Note possibility for false negatives:
		// could be triggered  although the collation is valid if the
		// collations map does not contain entries the server supports.
		return fmt.Errorf("unknown collation: %q", cname)
	}

	// Filler [23 bytes] (all 0x00)
	pos := 13
	for ; pos < 13+23; pos++ {
		data[pos] = 0
	}

	// SSL Connection Request Packet
	// http://dev.mysql.com/doc/internals/en/connection-phase-packets.html#packet-Protocol::SSLRequest
	if mc.cfg.TLS != nil {
		// Send TLS / SSL request packet
		if err := mc.writePacket(data[:(4+4+1+23)+4]); err != nil {
			return err
		}

		// Switch to TLS
		tlsConn := tls.Client(mc.netConn, mc.cfg.TLS)
		if err := tlsConn.Handshake(); err != nil {
			return err
		}
		mc.rawConn = mc.netConn
		mc.netConn = tlsConn
		nc := tlsConn

		newBuf := newBuffer(nc)
		mc.reader = &newBuf

		mc.writer = mc.netConn
	}

	// User [null terminated string]
	if len(mc.cfg.User) > 0 {
		pos += copy(data[pos:], mc.cfg.User)
	}
	data[pos] = 0x00
	pos++

	// Auth Data [length encoded integer]
	pos += copy(data[pos:], authRespLEI)
	pos += copy(data[pos:], authResp)

	// Databasename [null terminated string]
	if len(mc.cfg.DBName) > 0 {
		pos += copy(data[pos:], mc.cfg.DBName)
		data[pos] = 0x00
		pos++
	}

	pos += copy(data[pos:], plugin)
	data[pos] = 0x00
	pos++

<<<<<<< HEAD
	// Connection Attributes
	data[pos] = byte(len(mc.connector.encodedAttributes))
	pos++
	pos += copy(data[pos:], []byte(mc.connector.encodedAttributes))
=======
	// Send Auth packet
	return mc.writePacket(data)
}

//  Client old authentication packet
// http://dev.mysql.com/doc/internals/en/connection-phase-packets.html#packet-Protocol::AuthSwitchResponse
func (mc *mysqlConn) writeOldAuthPacket(cipher []byte) error {
	// User password
	// https://dev.mysql.com/doc/internals/en/old-password-authentication.html
	// Old password authentication only need and will need 8-byte challenge.
	scrambleBuff := scrambleOldPassword(cipher[:8], []byte(mc.cfg.Passwd))

	// Calculate the packet length and add a tailing 0
	pktLen := len(scrambleBuff) + 1
	data := mc.reader.reuseBuffer(4 + pktLen)

	if data == nil {
		// can not take the buffer. Something must be wrong with the connection
		errLog.Print(ErrBusyBuffer)
		return errBadConnNoWrite
	}

	// Add the scrambled password [null terminated string]
	copy(data[4:], scrambleBuff)
	data[4+pktLen-1] = 0x00

	return mc.writePacket(data)
}

//  Client clear text authentication packet
// http://dev.mysql.com/doc/internals/en/connection-phase-packets.html#packet-Protocol::AuthSwitchResponse
func (mc *mysqlConn) writeClearAuthPacket() error {
	// Calculate the packet length and add a tailing 0
	pktLen := len(mc.cfg.Passwd) + 1
	data := mc.reader.reuseBuffer(4 + pktLen)

	if data == nil {
		// can not take the buffer. Something must be wrong with the connection
		errLog.Print(ErrBusyBuffer)
		return errBadConnNoWrite
	}

	// Add the clear password [null terminated string]
	copy(data[4:], mc.cfg.Passwd)
	data[4+pktLen-1] = 0x00
>>>>>>> f617170b

	// Send Auth packet
	return mc.writePacket(data[:pos])
}

// http://dev.mysql.com/doc/internals/en/connection-phase-packets.html#packet-Protocol::AuthSwitchResponse
<<<<<<< HEAD
func (mc *mysqlConn) writeAuthSwitchPacket(authData []byte) error {
	pktLen := 4 + len(authData)
	data, err := mc.buf.takeSmallBuffer(pktLen)
	if err != nil {
		// cannot take the buffer. Something must be wrong with the connection
		mc.cfg.Logger.Print(err)
=======
func (mc *mysqlConn) writeNativeAuthPacket(cipher []byte) error {
	// https://dev.mysql.com/doc/internals/en/secure-password-authentication.html
	// Native password authentication only need and will need 20-byte challenge.
	scrambleBuff := scramblePassword(cipher[0:20], []byte(mc.cfg.Passwd))

	// Calculate the packet length and add a tailing 0
	pktLen := len(scrambleBuff)
	data := mc.reader.reuseBuffer(4 + pktLen)

	if data == nil {
		// can not take the buffer. Something must be wrong with the connection
		errLog.Print(ErrBusyBuffer)
>>>>>>> f617170b
		return errBadConnNoWrite
	}

	// Add the auth data [EOF]
	copy(data[4:], authData)
	return mc.writePacket(data)
}

/******************************************************************************
*                             Command Packets                                 *
******************************************************************************/

func (mc *mysqlConn) writeCommandPacket(command byte) error {
	// Reset Packet Sequence
	mc.sequence = 0
	mc.compressionSequence = 0

	data := mc.reader.reuseBuffer(4 + 1)

<<<<<<< HEAD
	data, err := mc.buf.takeSmallBuffer(4 + 1)
	if err != nil {
		// cannot take the buffer. Something must be wrong with the connection
		mc.cfg.Logger.Print(err)
=======
	if data == nil {
		// can not take the buffer. Something must be wrong with the connection
		errLog.Print(ErrBusyBuffer)
>>>>>>> f617170b
		return errBadConnNoWrite
	}

	// Add command byte
	data[4] = command

	// Send CMD packet
	return mc.writePacket(data)
}

func (mc *mysqlConn) writeCommandPacketStr(command byte, arg string) error {
	// Reset Packet Sequence
	mc.sequence = 0
	mc.compressionSequence = 0

	pktLen := 1 + len(arg)
<<<<<<< HEAD
	data, err := mc.buf.takeBuffer(pktLen + 4)
	if err != nil {
		// cannot take the buffer. Something must be wrong with the connection
		mc.cfg.Logger.Print(err)
=======
	data := mc.reader.reuseBuffer(pktLen + 4)

	if data == nil {
		// can not take the buffer. Something must be wrong with the connection
		errLog.Print(ErrBusyBuffer)
>>>>>>> f617170b
		return errBadConnNoWrite
	}

	// Add command byte
	data[4] = command

	// Add arg
	copy(data[5:], arg)

	// Send CMD packet
	return mc.writePacket(data)
}

func (mc *mysqlConn) writeCommandPacketUint32(command byte, arg uint32) error {
	// Reset Packet Sequence
	mc.sequence = 0
	mc.compressionSequence = 0

	data := mc.reader.reuseBuffer(4 + 1 + 4)

<<<<<<< HEAD
	data, err := mc.buf.takeSmallBuffer(4 + 1 + 4)
	if err != nil {
		// cannot take the buffer. Something must be wrong with the connection
		mc.cfg.Logger.Print(err)
=======
	if data == nil {
		// can not take the buffer. Something must be wrong with the connection
		errLog.Print(ErrBusyBuffer)
>>>>>>> f617170b
		return errBadConnNoWrite
	}

	// Add command byte
	data[4] = command

	// Add arg [32 bit]
	data[5] = byte(arg)
	data[6] = byte(arg >> 8)
	data[7] = byte(arg >> 16)
	data[8] = byte(arg >> 24)

	// Send CMD packet
	return mc.writePacket(data)
}

/******************************************************************************
*                              Result Packets                                 *
******************************************************************************/

func (mc *mysqlConn) readAuthResult() ([]byte, string, error) {
	data, err := mc.readPacket()
	if err != nil {
		return nil, "", err
	}

	// packet indicator
	switch data[0] {

	case iOK:
		// resultUnchanged, since auth happens before any queries or
		// commands have been executed.
		return nil, "", mc.resultUnchanged().handleOkPacket(data)

	case iAuthMoreData:
		return data[1:], "", err

	case iEOF:
		if len(data) == 1 {
			// https://dev.mysql.com/doc/internals/en/connection-phase-packets.html#packet-Protocol::OldAuthSwitchRequest
			return nil, "mysql_old_password", nil
		}
		pluginEndIndex := bytes.IndexByte(data, 0x00)
		if pluginEndIndex < 0 {
			return nil, "", ErrMalformPkt
		}
		plugin := string(data[1:pluginEndIndex])
		authData := data[pluginEndIndex+1:]
		return authData, plugin, nil

	default: // Error otherwise
		return nil, "", mc.handleErrorPacket(data)
	}
}

// Returns error if Packet is not an 'Result OK'-Packet
func (mc *okHandler) readResultOK() error {
	data, err := mc.conn().readPacket()
	if err != nil {
		return err
	}

	if data[0] == iOK {
		return mc.handleOkPacket(data)
	}
	return mc.conn().handleErrorPacket(data)
}

// Result Set Header Packet
// http://dev.mysql.com/doc/internals/en/com-query-response.html#packet-ProtocolText::Resultset
func (mc *okHandler) readResultSetHeaderPacket() (int, error) {
	// handleOkPacket replaces both values; other cases leave the values unchanged.
	mc.result.affectedRows = append(mc.result.affectedRows, 0)
	mc.result.insertIds = append(mc.result.insertIds, 0)

	data, err := mc.conn().readPacket()
	if err == nil {
		switch data[0] {

		case iOK:
			return 0, mc.handleOkPacket(data)

		case iERR:
			return 0, mc.conn().handleErrorPacket(data)

		case iLocalInFile:
			return 0, mc.handleInFileRequest(string(data[1:]))
		}

		// column count
		num, _, _ := readLengthEncodedInteger(data)
		// ignore remaining data in the packet. see #1478.
		return int(num), nil
	}
	return 0, err
}

// Error Packet
// http://dev.mysql.com/doc/internals/en/generic-response-packets.html#packet-ERR_Packet
func (mc *mysqlConn) handleErrorPacket(data []byte) error {
	if data[0] != iERR {
		return ErrMalformPkt
	}

	// 0xff [1 byte]

	// Error Number [16 bit uint]
	errno := binary.LittleEndian.Uint16(data[1:3])

	// 1792: ER_CANT_EXECUTE_IN_READ_ONLY_TRANSACTION
	// 1290: ER_OPTION_PREVENTS_STATEMENT (returned by Aurora during failover)
	if (errno == 1792 || errno == 1290) && mc.cfg.RejectReadOnly {
		// Oops; we are connected to a read-only connection, and won't be able
		// to issue any write statements. Since RejectReadOnly is configured,
		// we throw away this connection hoping this one would have write
		// permission. This is specifically for a possible race condition
		// during failover (e.g. on AWS Aurora). See README.md for more.
		//
		// We explicitly close the connection before returning
		// driver.ErrBadConn to ensure that `database/sql` purges this
		// connection and initiates a new one for next statement next time.
		mc.Close()
		return driver.ErrBadConn
	}

	me := &MySQLError{Number: errno}

	pos := 3

	// SQL State [optional: # + 5bytes string]
	if data[3] == 0x23 {
		copy(me.SQLState[:], data[4:4+5])
		pos = 9
	}

	// Error Message [string]
	me.Message = string(data[pos:])

	return me
}

func readStatus(b []byte) statusFlag {
	return statusFlag(b[0]) | statusFlag(b[1])<<8
}

// Returns an instance of okHandler for codepaths where mysqlConn.result doesn't
// need to be cleared first (e.g. during authentication, or while additional
// resultsets are being fetched.)
func (mc *mysqlConn) resultUnchanged() *okHandler {
	return (*okHandler)(mc)
}

// okHandler represents the state of the connection when mysqlConn.result has
// been prepared for processing of OK packets.
//
// To correctly populate mysqlConn.result (updated by handleOkPacket()), all
// callpaths must either:
//
// 1. first clear it using clearResult(), or
// 2. confirm that they don't need to (by calling resultUnchanged()).
//
// Both return an instance of type *okHandler.
type okHandler mysqlConn

// Exposees the underlying type's methods.
func (mc *okHandler) conn() *mysqlConn {
	return (*mysqlConn)(mc)
}

// clearResult clears the connection's stored affectedRows and insertIds
// fields.
//
// It returns a handler that can process OK responses.
func (mc *mysqlConn) clearResult() *okHandler {
	mc.result = mysqlResult{}
	return (*okHandler)(mc)
}

// Ok Packet
// http://dev.mysql.com/doc/internals/en/generic-response-packets.html#packet-OK_Packet
func (mc *okHandler) handleOkPacket(data []byte) error {
	var n, m int
	var affectedRows, insertId uint64

	// 0x00 [1 byte]

	// Affected rows [Length Coded Binary]
	affectedRows, _, n = readLengthEncodedInteger(data[1:])

	// Insert id [Length Coded Binary]
	insertId, _, m = readLengthEncodedInteger(data[1+n:])

	// Update for the current statement result (only used by
	// readResultSetHeaderPacket).
	if len(mc.result.affectedRows) > 0 {
		mc.result.affectedRows[len(mc.result.affectedRows)-1] = int64(affectedRows)
	}
	if len(mc.result.insertIds) > 0 {
		mc.result.insertIds[len(mc.result.insertIds)-1] = int64(insertId)
	}

	// server_status [2 bytes]
	mc.status = readStatus(data[1+n+m : 1+n+m+2])
	if mc.status&statusMoreResultsExists != 0 {
		return nil
	}

	// warning count [2 bytes]

	return nil
}

// Read Packets as Field Packets until EOF-Packet or an Error appears
// http://dev.mysql.com/doc/internals/en/com-query-response.html#packet-Protocol::ColumnDefinition41
func (mc *mysqlConn) readColumns(count int) ([]mysqlField, error) {
	columns := make([]mysqlField, count)

	for i := 0; ; i++ {
		data, err := mc.readPacket()
		if err != nil {
			return nil, err
		}

		// EOF Packet
		if data[0] == iEOF && (len(data) == 5 || len(data) == 1) {
			if i == count {
				return columns, nil
			}
			return nil, fmt.Errorf("column count mismatch n:%d len:%d", count, len(columns))
		}

		// Catalog
		pos, err := skipLengthEncodedString(data)
		if err != nil {
			return nil, err
		}

		// Database [len coded string]
		n, err := skipLengthEncodedString(data[pos:])
		if err != nil {
			return nil, err
		}
		pos += n

		// Table [len coded string]
		if mc.cfg.ColumnsWithAlias {
			tableName, _, n, err := readLengthEncodedString(data[pos:])
			if err != nil {
				return nil, err
			}
			pos += n
			columns[i].tableName = string(tableName)
		} else {
			n, err = skipLengthEncodedString(data[pos:])
			if err != nil {
				return nil, err
			}
			pos += n
		}

		// Original table [len coded string]
		n, err = skipLengthEncodedString(data[pos:])
		if err != nil {
			return nil, err
		}
		pos += n

		// Name [len coded string]
		name, _, n, err := readLengthEncodedString(data[pos:])
		if err != nil {
			return nil, err
		}
		columns[i].name = string(name)
		pos += n

		// Original name [len coded string]
		n, err = skipLengthEncodedString(data[pos:])
		if err != nil {
			return nil, err
		}
		pos += n

		// Filler [uint8]
		pos++

		// Charset [charset, collation uint8]
		columns[i].charSet = data[pos]
		pos += 2

		// Length [uint32]
		columns[i].length = binary.LittleEndian.Uint32(data[pos : pos+4])
		pos += 4

		// Field type [uint8]
		columns[i].fieldType = fieldType(data[pos])
		pos++

		// Flags [uint16]
		columns[i].flags = fieldFlag(binary.LittleEndian.Uint16(data[pos : pos+2]))
		pos += 2

		// Decimals [uint8]
		columns[i].decimals = data[pos]
		//pos++

		// Default value [len coded binary]
		//if pos < len(data) {
		//	defaultVal, _, err = bytesToLengthCodedBinary(data[pos:])
		//}
	}
}

// Read Packets as Field Packets until EOF-Packet or an Error appears
// http://dev.mysql.com/doc/internals/en/com-query-response.html#packet-ProtocolText::ResultsetRow
func (rows *textRows) readRow(dest []driver.Value) error {
	mc := rows.mc

	if rows.rs.done {
		return io.EOF
	}

	data, err := mc.readPacket()
	if err != nil {
		return err
	}

	// EOF Packet
	if data[0] == iEOF && len(data) == 5 {
		// server_status [2 bytes]
		rows.mc.status = readStatus(data[3:])
		rows.rs.done = true
		if !rows.HasNextResultSet() {
			rows.mc = nil
		}
		return io.EOF
	}
	if data[0] == iERR {
		rows.mc = nil
		return mc.handleErrorPacket(data)
	}

	// RowSet Packet
	var (
		n      int
		isNull bool
		pos    int = 0
	)

	for i := range dest {
		// Read bytes and convert to string
		var buf []byte
		buf, isNull, n, err = readLengthEncodedString(data[pos:])
		pos += n

		if err != nil {
			return err
		}

		if isNull {
			dest[i] = nil
			continue
		}

		switch rows.rs.columns[i].fieldType {
		case fieldTypeTimestamp,
			fieldTypeDateTime,
			fieldTypeDate,
			fieldTypeNewDate:
			if mc.parseTime {
				dest[i], err = parseDateTime(buf, mc.cfg.Loc)
			} else {
				dest[i] = buf
			}

		case fieldTypeTiny, fieldTypeShort, fieldTypeInt24, fieldTypeYear, fieldTypeLong:
			dest[i], err = strconv.ParseInt(string(buf), 10, 32)

		case fieldTypeLongLong:
			if rows.rs.columns[i].flags&flagUnsigned != 0 {
				dest[i], err = strconv.ParseUint(string(buf), 10, 64)
			} else {
				dest[i], err = strconv.ParseInt(string(buf), 10, 64)
			}

		case fieldTypeFloat:
			var d float64
			d, err = strconv.ParseFloat(string(buf), 32)
			dest[i] = float32(d)

		case fieldTypeDouble:
			dest[i], err = strconv.ParseFloat(string(buf), 64)

		default:
			dest[i] = buf
		}
		if err != nil {
			return err
		}
	}

	return nil
}

// Reads Packets until EOF-Packet or an Error appears. Returns count of Packets read
func (mc *mysqlConn) readUntilEOF() error {
	for {
		data, err := mc.readPacket()
		if err != nil {
			return err
		}

		switch data[0] {
		case iERR:
			return mc.handleErrorPacket(data)
		case iEOF:
			if len(data) == 5 {
				mc.status = readStatus(data[3:])
			}
			return nil
		}
	}
}

/******************************************************************************
*                           Prepared Statements                               *
******************************************************************************/

// Prepare Result Packets
// http://dev.mysql.com/doc/internals/en/com-stmt-prepare-response.html
func (stmt *mysqlStmt) readPrepareResultPacket() (uint16, error) {
	data, err := stmt.mc.readPacket()
	if err == nil {
		// packet indicator [1 byte]
		if data[0] != iOK {
			return 0, stmt.mc.handleErrorPacket(data)
		}

		// statement id [4 bytes]
		stmt.id = binary.LittleEndian.Uint32(data[1:5])

		// Column count [16 bit uint]
		columnCount := binary.LittleEndian.Uint16(data[5:7])

		// Param count [16 bit uint]
		stmt.paramCount = int(binary.LittleEndian.Uint16(data[7:9]))

		// Reserved [8 bit]

		// Warning count [16 bit uint]

		return columnCount, nil
	}
	return 0, err
}

// http://dev.mysql.com/doc/internals/en/com-stmt-send-long-data.html
func (stmt *mysqlStmt) writeCommandLongData(paramID int, arg []byte) error {
	mc := stmt.mc
	maxLen := mc.maxAllowedPacket - 1
	pktLen := maxLen

	// After the header (bytes 0-3) follows before the data:
	// 1 byte command
	// 4 bytes stmtID
	// 2 bytes paramID
	const dataOffset = 1 + 4 + 2

	// Cannot use the write buffer since
	// a) the buffer is too small
	// b) it is in use
	data := make([]byte, 4+1+4+2+len(arg))

	copy(data[4+dataOffset:], arg)

	for argLen := len(arg); argLen > 0; argLen -= pktLen - dataOffset {
		if dataOffset+argLen < maxLen {
			pktLen = dataOffset + argLen
		}

		mc.sequence = 0
		mc.compressionSequence = 0
		// Add command byte [1 byte]
		data[4] = comStmtSendLongData

		// Add stmtID [32 bit]
		data[5] = byte(stmt.id)
		data[6] = byte(stmt.id >> 8)
		data[7] = byte(stmt.id >> 16)
		data[8] = byte(stmt.id >> 24)

		// Add paramID [16 bit]
		data[9] = byte(paramID)
		data[10] = byte(paramID >> 8)

		// Send CMD packet
		err := mc.writePacket(data[:4+pktLen])
		if err == nil {
			data = data[pktLen-dataOffset:]
			continue
		}
		return err

	}

	// Reset Packet Sequence
	mc.sequence = 0
	mc.compressionSequence = 0
	return nil
}

// Execute Prepared Statement
// http://dev.mysql.com/doc/internals/en/com-stmt-execute.html
func (stmt *mysqlStmt) writeExecutePacket(args []driver.Value) error {
	if len(args) != stmt.paramCount {
		return fmt.Errorf(
			"argument count mismatch (got: %d; has: %d)",
			len(args),
			stmt.paramCount,
		)
	}

	const minPktLen = 4 + 1 + 4 + 1 + 4
	mc := stmt.mc

	// Determine threshold dynamically to avoid packet size shortage.
	longDataSize := mc.maxAllowedPacket / (stmt.paramCount + 1)
	if longDataSize < 64 {
		longDataSize = 64
	}

	// Reset packet-sequence
	mc.sequence = 0
	mc.compressionSequence = 0

	var data []byte
	var err error

	if len(args) == 0 {
<<<<<<< HEAD
		data, err = mc.buf.takeBuffer(minPktLen)
	} else {
		data, err = mc.buf.takeCompleteBuffer()
		// In this case the len(data) == cap(data) which is used to optimise the flow below.
=======
		data = mc.reader.reuseBuffer(minPktLen)

	} else {
		data = mc.reader.reuseBuffer(-1)
>>>>>>> f617170b
	}
	if err != nil {
		// cannot take the buffer. Something must be wrong with the connection
		mc.cfg.Logger.Print(err)
		return errBadConnNoWrite
	}

	// command [1 byte]
	data[4] = comStmtExecute

	// statement_id [4 bytes]
	data[5] = byte(stmt.id)
	data[6] = byte(stmt.id >> 8)
	data[7] = byte(stmt.id >> 16)
	data[8] = byte(stmt.id >> 24)

	// flags (0: CURSOR_TYPE_NO_CURSOR) [1 byte]
	data[9] = 0x00

	// iteration_count (uint32(1)) [4 bytes]
	data[10] = 0x01
	data[11] = 0x00
	data[12] = 0x00
	data[13] = 0x00

	if len(args) > 0 {
		pos := minPktLen

		var nullMask []byte
		if maskLen, typesLen := (len(args)+7)/8, 1+2*len(args); pos+maskLen+typesLen >= cap(data) {
			// buffer has to be extended but we don't know by how much so
			// we depend on append after all data with known sizes fit.
			// We stop at that because we deal with a lot of columns here
			// which makes the required allocation size hard to guess.
			tmp := make([]byte, pos+maskLen+typesLen)
			copy(tmp[:pos], data[:pos])
			data = tmp
			nullMask = data[pos : pos+maskLen]
			// No need to clean nullMask as make ensures that.
			pos += maskLen
		} else {
			nullMask = data[pos : pos+maskLen]
			for i := range nullMask {
				nullMask[i] = 0
			}
			pos += maskLen
		}

		// newParameterBoundFlag 1 [1 byte]
		data[pos] = 0x01
		pos++

		// type of each parameter [len(args)*2 bytes]
		paramTypes := data[pos:]
		pos += len(args) * 2

		// value of each parameter [n bytes]
		paramValues := data[pos:pos]
		valuesCap := cap(paramValues)

		for i, arg := range args {
			// build NULL-bitmap
			if arg == nil {
				nullMask[i/8] |= 1 << (uint(i) & 7)
				paramTypes[i+i] = byte(fieldTypeNULL)
				paramTypes[i+i+1] = 0x00
				continue
			}

			if v, ok := arg.(json.RawMessage); ok {
				arg = []byte(v)
			}
			// cache types and values
			switch v := arg.(type) {
			case int64:
				paramTypes[i+i] = byte(fieldTypeLongLong)
				paramTypes[i+i+1] = 0x00

				if cap(paramValues)-len(paramValues)-8 >= 0 {
					paramValues = paramValues[:len(paramValues)+8]
					binary.LittleEndian.PutUint64(
						paramValues[len(paramValues)-8:],
						uint64(v),
					)
				} else {
					paramValues = append(paramValues,
						uint64ToBytes(uint64(v))...,
					)
				}

			case uint64:
				paramTypes[i+i] = byte(fieldTypeLongLong)
				paramTypes[i+i+1] = 0x80 // type is unsigned

				if cap(paramValues)-len(paramValues)-8 >= 0 {
					paramValues = paramValues[:len(paramValues)+8]
					binary.LittleEndian.PutUint64(
						paramValues[len(paramValues)-8:],
						uint64(v),
					)
				} else {
					paramValues = append(paramValues,
						uint64ToBytes(uint64(v))...,
					)
				}

			case float64:
				paramTypes[i+i] = byte(fieldTypeDouble)
				paramTypes[i+i+1] = 0x00

				if cap(paramValues)-len(paramValues)-8 >= 0 {
					paramValues = paramValues[:len(paramValues)+8]
					binary.LittleEndian.PutUint64(
						paramValues[len(paramValues)-8:],
						math.Float64bits(v),
					)
				} else {
					paramValues = append(paramValues,
						uint64ToBytes(math.Float64bits(v))...,
					)
				}

			case bool:
				paramTypes[i+i] = byte(fieldTypeTiny)
				paramTypes[i+i+1] = 0x00

				if v {
					paramValues = append(paramValues, 0x01)
				} else {
					paramValues = append(paramValues, 0x00)
				}

			case []byte:
				// Common case (non-nil value) first
				if v != nil {
					paramTypes[i+i] = byte(fieldTypeString)
					paramTypes[i+i+1] = 0x00

					if len(v) < longDataSize {
						paramValues = appendLengthEncodedInteger(paramValues,
							uint64(len(v)),
						)
						paramValues = append(paramValues, v...)
					} else {
						if err := stmt.writeCommandLongData(i, v); err != nil {
							return err
						}
					}
					continue
				}

				// Handle []byte(nil) as a NULL value
				nullMask[i/8] |= 1 << (uint(i) & 7)
				paramTypes[i+i] = byte(fieldTypeNULL)
				paramTypes[i+i+1] = 0x00

			case string:
				paramTypes[i+i] = byte(fieldTypeString)
				paramTypes[i+i+1] = 0x00

				if len(v) < longDataSize {
					paramValues = appendLengthEncodedInteger(paramValues,
						uint64(len(v)),
					)
					paramValues = append(paramValues, v...)
				} else {
					if err := stmt.writeCommandLongData(i, []byte(v)); err != nil {
						return err
					}
				}

			case time.Time:
				paramTypes[i+i] = byte(fieldTypeString)
				paramTypes[i+i+1] = 0x00

				var a [64]byte
				var b = a[:0]

				if v.IsZero() {
					b = append(b, "0000-00-00"...)
				} else {
					b, err = appendDateTime(b, v.In(mc.cfg.Loc))
					if err != nil {
						return err
					}
				}

				paramValues = appendLengthEncodedInteger(paramValues,
					uint64(len(b)),
				)
				paramValues = append(paramValues, b...)

			default:
				return fmt.Errorf("cannot convert type: %T", arg)
			}
		}

		// Check if param values exceeded the available buffer
		// In that case we must build the data packet with the new values buffer
		if valuesCap != cap(paramValues) {
			data = append(data[:pos], paramValues...)
<<<<<<< HEAD
			if err = mc.buf.store(data); err != nil {
				mc.cfg.Logger.Print(err)
				return errBadConnNoWrite
			}
=======

			bufBuf := mc.reader.reuseBuffer(-1)
			bufBuf = data
			fmt.Println(bufBuf) //dont know how to make it compile w/o some op here on bufBuf
>>>>>>> f617170b
		}

		pos += len(paramValues)
		data = data[:pos]
	}

	return mc.writePacket(data)
}

// For each remaining resultset in the stream, discards its rows and updates
// mc.affectedRows and mc.insertIds.
func (mc *okHandler) discardResults() error {
	for mc.status&statusMoreResultsExists != 0 {
		resLen, err := mc.readResultSetHeaderPacket()
		if err != nil {
			return err
		}
		if resLen > 0 {
			// columns
			if err := mc.conn().readUntilEOF(); err != nil {
				return err
			}
			// rows
			if err := mc.conn().readUntilEOF(); err != nil {
				return err
			}
		}
	}
	return nil
}

// http://dev.mysql.com/doc/internals/en/binary-protocol-resultset-row.html
func (rows *binaryRows) readRow(dest []driver.Value) error {
	data, err := rows.mc.readPacket()
	if err != nil {
		return err
	}

	// packet indicator [1 byte]
	if data[0] != iOK {
		// EOF Packet
		if data[0] == iEOF && len(data) == 5 {
			rows.mc.status = readStatus(data[3:])
			rows.rs.done = true
			if !rows.HasNextResultSet() {
				rows.mc = nil
			}
			return io.EOF
		}
		mc := rows.mc
		rows.mc = nil

		// Error otherwise
		return mc.handleErrorPacket(data)
	}

	// NULL-bitmap,  [(column-count + 7 + 2) / 8 bytes]
	pos := 1 + (len(dest)+7+2)>>3
	nullMask := data[1:pos]

	for i := range dest {
		// Field is NULL
		// (byte >> bit-pos) % 2 == 1
		if ((nullMask[(i+2)>>3] >> uint((i+2)&7)) & 1) == 1 {
			dest[i] = nil
			continue
		}

		// Convert to byte-coded string
		switch rows.rs.columns[i].fieldType {
		case fieldTypeNULL:
			dest[i] = nil
			continue

		// Numeric Types
		case fieldTypeTiny:
			if rows.rs.columns[i].flags&flagUnsigned != 0 {
				dest[i] = int64(data[pos])
			} else {
				dest[i] = int64(int8(data[pos]))
			}
			pos++
			continue

		case fieldTypeShort, fieldTypeYear:
			if rows.rs.columns[i].flags&flagUnsigned != 0 {
				dest[i] = int64(binary.LittleEndian.Uint16(data[pos : pos+2]))
			} else {
				dest[i] = int64(int16(binary.LittleEndian.Uint16(data[pos : pos+2])))
			}
			pos += 2
			continue

		case fieldTypeInt24, fieldTypeLong:
			if rows.rs.columns[i].flags&flagUnsigned != 0 {
				dest[i] = int64(binary.LittleEndian.Uint32(data[pos : pos+4]))
			} else {
				dest[i] = int64(int32(binary.LittleEndian.Uint32(data[pos : pos+4])))
			}
			pos += 4
			continue

		case fieldTypeLongLong:
			if rows.rs.columns[i].flags&flagUnsigned != 0 {
				val := binary.LittleEndian.Uint64(data[pos : pos+8])
				if val > math.MaxInt64 {
					dest[i] = uint64ToString(val)
				} else {
					dest[i] = int64(val)
				}
			} else {
				dest[i] = int64(binary.LittleEndian.Uint64(data[pos : pos+8]))
			}
			pos += 8
			continue

		case fieldTypeFloat:
			dest[i] = math.Float32frombits(binary.LittleEndian.Uint32(data[pos : pos+4]))
			pos += 4
			continue

		case fieldTypeDouble:
			dest[i] = math.Float64frombits(binary.LittleEndian.Uint64(data[pos : pos+8]))
			pos += 8
			continue

		// Length coded Binary Strings
		case fieldTypeDecimal, fieldTypeNewDecimal, fieldTypeVarChar,
			fieldTypeBit, fieldTypeEnum, fieldTypeSet, fieldTypeTinyBLOB,
			fieldTypeMediumBLOB, fieldTypeLongBLOB, fieldTypeBLOB,
			fieldTypeVarString, fieldTypeString, fieldTypeGeometry, fieldTypeJSON:
			var isNull bool
			var n int
			dest[i], isNull, n, err = readLengthEncodedString(data[pos:])
			pos += n
			if err == nil {
				if !isNull {
					continue
				} else {
					dest[i] = nil
					continue
				}
			}
			return err

		case
			fieldTypeDate, fieldTypeNewDate, // Date YYYY-MM-DD
			fieldTypeTime,                         // Time [-][H]HH:MM:SS[.fractal]
			fieldTypeTimestamp, fieldTypeDateTime: // Timestamp YYYY-MM-DD HH:MM:SS[.fractal]

			num, isNull, n := readLengthEncodedInteger(data[pos:])
			pos += n

			switch {
			case isNull:
				dest[i] = nil
				continue
			case rows.rs.columns[i].fieldType == fieldTypeTime:
				// database/sql does not support an equivalent to TIME, return a string
				var dstlen uint8
				switch decimals := rows.rs.columns[i].decimals; decimals {
				case 0x00, 0x1f:
					dstlen = 8
				case 1, 2, 3, 4, 5, 6:
					dstlen = 8 + 1 + decimals
				default:
					return fmt.Errorf(
						"protocol error, illegal decimals value %d",
						rows.rs.columns[i].decimals,
					)
				}
				dest[i], err = formatBinaryTime(data[pos:pos+int(num)], dstlen)
			case rows.mc.parseTime:
				dest[i], err = parseBinaryDateTime(num, data[pos:], rows.mc.cfg.Loc)
			default:
				var dstlen uint8
				if rows.rs.columns[i].fieldType == fieldTypeDate {
					dstlen = 10
				} else {
					switch decimals := rows.rs.columns[i].decimals; decimals {
					case 0x00, 0x1f:
						dstlen = 19
					case 1, 2, 3, 4, 5, 6:
						dstlen = 19 + 1 + decimals
					default:
						return fmt.Errorf(
							"protocol error, illegal decimals value %d",
							rows.rs.columns[i].decimals,
						)
					}
				}
				dest[i], err = formatBinaryDateTime(data[pos:pos+int(num)], dstlen)
			}

			if err == nil {
				pos += int(num)
				continue
			} else {
				return err
			}

		// Please report if this happens!
		default:
			return fmt.Errorf("unknown field type %d", rows.rs.columns[i].fieldType)
		}
	}

	return nil
}<|MERGE_RESOLUTION|>--- conflicted
+++ resolved
@@ -332,18 +332,10 @@
 	pktLen += 1 + len(mc.connector.encodedAttributes)
 
 	// Calculate packet length and get buffer with that size
-<<<<<<< HEAD
 	data, err := mc.buf.takeSmallBuffer(pktLen + 4)
 	if err != nil {
 		// cannot take the buffer. Something must be wrong with the connection
 		mc.cfg.Logger.Print(err)
-=======
-	data := mc.reader.reuseBuffer(pktLen + 4)
-
-	if data == nil {
-		// can not take the buffer. Something must be wrong with the connection
-		errLog.Print(ErrBusyBuffer)
->>>>>>> f617170b
 		return errBadConnNoWrite
 	}
 
@@ -394,12 +386,7 @@
 		}
 		mc.rawConn = mc.netConn
 		mc.netConn = tlsConn
-		nc := tlsConn
-
-		newBuf := newBuffer(nc)
-		mc.reader = &newBuf
-
-		mc.writer = mc.netConn
+		mc.buf.nc = tlsConn
 	}
 
 	// User [null terminated string]
@@ -424,85 +411,22 @@
 	data[pos] = 0x00
 	pos++
 
-<<<<<<< HEAD
 	// Connection Attributes
 	data[pos] = byte(len(mc.connector.encodedAttributes))
 	pos++
 	pos += copy(data[pos:], []byte(mc.connector.encodedAttributes))
-=======
-	// Send Auth packet
-	return mc.writePacket(data)
-}
-
-//  Client old authentication packet
-// http://dev.mysql.com/doc/internals/en/connection-phase-packets.html#packet-Protocol::AuthSwitchResponse
-func (mc *mysqlConn) writeOldAuthPacket(cipher []byte) error {
-	// User password
-	// https://dev.mysql.com/doc/internals/en/old-password-authentication.html
-	// Old password authentication only need and will need 8-byte challenge.
-	scrambleBuff := scrambleOldPassword(cipher[:8], []byte(mc.cfg.Passwd))
-
-	// Calculate the packet length and add a tailing 0
-	pktLen := len(scrambleBuff) + 1
-	data := mc.reader.reuseBuffer(4 + pktLen)
-
-	if data == nil {
-		// can not take the buffer. Something must be wrong with the connection
-		errLog.Print(ErrBusyBuffer)
-		return errBadConnNoWrite
-	}
-
-	// Add the scrambled password [null terminated string]
-	copy(data[4:], scrambleBuff)
-	data[4+pktLen-1] = 0x00
-
-	return mc.writePacket(data)
-}
-
-//  Client clear text authentication packet
-// http://dev.mysql.com/doc/internals/en/connection-phase-packets.html#packet-Protocol::AuthSwitchResponse
-func (mc *mysqlConn) writeClearAuthPacket() error {
-	// Calculate the packet length and add a tailing 0
-	pktLen := len(mc.cfg.Passwd) + 1
-	data := mc.reader.reuseBuffer(4 + pktLen)
-
-	if data == nil {
-		// can not take the buffer. Something must be wrong with the connection
-		errLog.Print(ErrBusyBuffer)
-		return errBadConnNoWrite
-	}
-
-	// Add the clear password [null terminated string]
-	copy(data[4:], mc.cfg.Passwd)
-	data[4+pktLen-1] = 0x00
->>>>>>> f617170b
 
 	// Send Auth packet
 	return mc.writePacket(data[:pos])
 }
 
 // http://dev.mysql.com/doc/internals/en/connection-phase-packets.html#packet-Protocol::AuthSwitchResponse
-<<<<<<< HEAD
 func (mc *mysqlConn) writeAuthSwitchPacket(authData []byte) error {
 	pktLen := 4 + len(authData)
 	data, err := mc.buf.takeSmallBuffer(pktLen)
 	if err != nil {
 		// cannot take the buffer. Something must be wrong with the connection
 		mc.cfg.Logger.Print(err)
-=======
-func (mc *mysqlConn) writeNativeAuthPacket(cipher []byte) error {
-	// https://dev.mysql.com/doc/internals/en/secure-password-authentication.html
-	// Native password authentication only need and will need 20-byte challenge.
-	scrambleBuff := scramblePassword(cipher[0:20], []byte(mc.cfg.Passwd))
-
-	// Calculate the packet length and add a tailing 0
-	pktLen := len(scrambleBuff)
-	data := mc.reader.reuseBuffer(4 + pktLen)
-
-	if data == nil {
-		// can not take the buffer. Something must be wrong with the connection
-		errLog.Print(ErrBusyBuffer)
->>>>>>> f617170b
 		return errBadConnNoWrite
 	}
 
@@ -522,16 +446,10 @@
 
 	data := mc.reader.reuseBuffer(4 + 1)
 
-<<<<<<< HEAD
 	data, err := mc.buf.takeSmallBuffer(4 + 1)
 	if err != nil {
 		// cannot take the buffer. Something must be wrong with the connection
 		mc.cfg.Logger.Print(err)
-=======
-	if data == nil {
-		// can not take the buffer. Something must be wrong with the connection
-		errLog.Print(ErrBusyBuffer)
->>>>>>> f617170b
 		return errBadConnNoWrite
 	}
 
@@ -548,18 +466,10 @@
 	mc.compressionSequence = 0
 
 	pktLen := 1 + len(arg)
-<<<<<<< HEAD
 	data, err := mc.buf.takeBuffer(pktLen + 4)
 	if err != nil {
 		// cannot take the buffer. Something must be wrong with the connection
 		mc.cfg.Logger.Print(err)
-=======
-	data := mc.reader.reuseBuffer(pktLen + 4)
-
-	if data == nil {
-		// can not take the buffer. Something must be wrong with the connection
-		errLog.Print(ErrBusyBuffer)
->>>>>>> f617170b
 		return errBadConnNoWrite
 	}
 
@@ -580,16 +490,10 @@
 
 	data := mc.reader.reuseBuffer(4 + 1 + 4)
 
-<<<<<<< HEAD
 	data, err := mc.buf.takeSmallBuffer(4 + 1 + 4)
 	if err != nil {
 		// cannot take the buffer. Something must be wrong with the connection
 		mc.cfg.Logger.Print(err)
-=======
-	if data == nil {
-		// can not take the buffer. Something must be wrong with the connection
-		errLog.Print(ErrBusyBuffer)
->>>>>>> f617170b
 		return errBadConnNoWrite
 	}
 
@@ -1128,17 +1032,10 @@
 	var err error
 
 	if len(args) == 0 {
-<<<<<<< HEAD
 		data, err = mc.buf.takeBuffer(minPktLen)
 	} else {
 		data, err = mc.buf.takeCompleteBuffer()
 		// In this case the len(data) == cap(data) which is used to optimise the flow below.
-=======
-		data = mc.reader.reuseBuffer(minPktLen)
-
-	} else {
-		data = mc.reader.reuseBuffer(-1)
->>>>>>> f617170b
 	}
 	if err != nil {
 		// cannot take the buffer. Something must be wrong with the connection
@@ -1340,17 +1237,10 @@
 		// In that case we must build the data packet with the new values buffer
 		if valuesCap != cap(paramValues) {
 			data = append(data[:pos], paramValues...)
-<<<<<<< HEAD
 			if err = mc.buf.store(data); err != nil {
 				mc.cfg.Logger.Print(err)
 				return errBadConnNoWrite
 			}
-=======
-
-			bufBuf := mc.reader.reuseBuffer(-1)
-			bufBuf = data
-			fmt.Println(bufBuf) //dont know how to make it compile w/o some op here on bufBuf
->>>>>>> f617170b
 		}
 
 		pos += len(paramValues)
