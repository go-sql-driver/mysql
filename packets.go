// Go MySQL Driver - A MySQL-Driver for Go's database/sql package
//
// Copyright 2012 The Go-MySQL-Driver Authors. All rights reserved.
//
// This Source Code Form is subject to the terms of the Mozilla Public
// License, v. 2.0. If a copy of the MPL was not distributed with this file,
// You can obtain one at http://mozilla.org/MPL/2.0/.

package mysql

import (
	"bytes"
	"crypto/tls"
	"database/sql/driver"
	"encoding/binary"
	"encoding/json"
	"errors"
	"fmt"
	"io"
	"math"
	"time"
)

// Packets documentation:
// http://dev.mysql.com/doc/internals/en/client-server-protocol.html

// Read packet to buffer 'data'
func (mc *mysqlConn) readPacket() ([]byte, error) {
	var prevData []byte
	for {
		// read packet header
		data, err := mc.buf.readNext(4)
		if err != nil {
			if cerr := mc.canceled.Value(); cerr != nil {
				return nil, cerr
			}
			errLog.Print(err)
			mc.Close()
			return nil, ErrInvalidConn
		}

		// packet length [24 bit]
		pktLen := int(uint32(data[0]) | uint32(data[1])<<8 | uint32(data[2])<<16)

		// check packet sync [8 bit]
		if data[3] != mc.sequence {
			if data[3] > mc.sequence {
				return nil, ErrPktSyncMul
			}
			return nil, ErrPktSync
		}
		mc.sequence++

		// packets with length 0 terminate a previous packet which is a
		// multiple of (2^24)-1 bytes long
		if pktLen == 0 {
			// there was no previous packet
			if prevData == nil {
				errLog.Print(ErrMalformPkt)
				mc.Close()
				return nil, ErrInvalidConn
			}

			return prevData, nil
		}

		// read packet body [pktLen bytes]
		data, err = mc.buf.readNext(pktLen)
		if err != nil {
			if cerr := mc.canceled.Value(); cerr != nil {
				return nil, cerr
			}
			errLog.Print(err)
			mc.Close()
			return nil, ErrInvalidConn
		}

		// return data if this was the last packet
		if pktLen < maxPacketSize {
			// zero allocations for non-split packets
			if prevData == nil {
				return data, nil
			}

			return append(prevData, data...), nil
		}

		prevData = append(prevData, data...)
	}
}

// Write packet buffer 'data'
func (mc *mysqlConn) writePacket(data []byte) error {
	pktLen := len(data) - 4

	if pktLen > mc.maxAllowedPacket {
		return ErrPktTooLarge
	}

	// Perform a stale connection check. We only perform this check for
	// the first query on a connection that has been checked out of the
	// connection pool: a fresh connection from the pool is more likely
	// to be stale, and it has not performed any previous writes that
	// could cause data corruption, so it's safe to return ErrBadConn
	// if the check fails.
	if mc.reset {
		mc.reset = false
		conn := mc.netConn
		if mc.rawConn != nil {
			conn = mc.rawConn
		}
		var err error
		// If this connection has a ReadTimeout which we've been setting on
		// reads, reset it to its default value before we attempt a non-blocking
		// read, otherwise the scheduler will just time us out before we can read
		if mc.cfg.ReadTimeout != 0 {
			err = conn.SetReadDeadline(time.Time{})
		}
		if err == nil && mc.cfg.CheckConnLiveness {
			err = connCheck(conn)
		}
		if err != nil {
			errLog.Print("closing bad idle connection: ", err)
			mc.Close()
			return driver.ErrBadConn
		}
	}

	for {
		var size int
		if pktLen >= maxPacketSize {
			data[0] = 0xff
			data[1] = 0xff
			data[2] = 0xff
			size = maxPacketSize
		} else {
			data[0] = byte(pktLen)
			data[1] = byte(pktLen >> 8)
			data[2] = byte(pktLen >> 16)
			size = pktLen
		}
		data[3] = mc.sequence

		// Write packet
		if mc.writeTimeout > 0 {
			if err := mc.netConn.SetWriteDeadline(time.Now().Add(mc.writeTimeout)); err != nil {
				return err
			}
		}

		n, err := mc.netConn.Write(data[:4+size])
		if err == nil && n == 4+size {
			mc.sequence++
			if size != maxPacketSize {
				return nil
			}
			pktLen -= size
			data = data[size:]
			continue
		}

		// Handle error
		if err == nil { // n != len(data)
			mc.cleanup()
			errLog.Print(ErrMalformPkt)
		} else {
			if cerr := mc.canceled.Value(); cerr != nil {
				return cerr
			}
			if n == 0 && pktLen == len(data)-4 {
				// only for the first loop iteration when nothing was written yet
				return errBadConnNoWrite
			}
			mc.cleanup()
			errLog.Print(err)
		}
		return ErrInvalidConn
	}
}

/******************************************************************************
*                           Initialization Process                            *
******************************************************************************/

// Handshake Initialization Packet
// http://dev.mysql.com/doc/internals/en/connection-phase-packets.html#packet-Protocol::Handshake
func (mc *mysqlConn) readHandshakePacket() (data []byte, plugin string, err error) {
	data, err = mc.readPacket()
	if err != nil {
		// for init we can rewrite this to ErrBadConn for sql.Driver to retry, since
		// in connection initialization we don't risk retrying non-idempotent actions.
		if err == ErrInvalidConn {
			return nil, "", driver.ErrBadConn
		}
		return
	}

	if data[0] == iERR {
		return nil, "", mc.handleErrorPacket(data)
	}

	// protocol version [1 byte]
	if data[0] < minProtocolVersion {
		return nil, "", fmt.Errorf(
			"unsupported protocol version %d. Version %d or higher is required",
			data[0],
			minProtocolVersion,
		)
	}

	// server version [null terminated string]
	// connection id [4 bytes]
	pos := 1 + bytes.IndexByte(data[1:], 0x00) + 1 + 4

	// first part of the password cipher [8 bytes]
	authData := data[pos : pos+8]

	// (filler) always 0x00 [1 byte]
	pos += 8 + 1

	// capability flags (lower 2 bytes) [2 bytes]
	mc.flags = clientFlag(binary.LittleEndian.Uint16(data[pos : pos+2]))
	if mc.flags&clientProtocol41 == 0 {
		return nil, "", ErrOldProtocol
	}
	if mc.flags&clientSSL == 0 && mc.cfg.tls != nil {
		if mc.cfg.TLSConfig == "preferred" {
			mc.cfg.tls = nil
		} else {
			return nil, "", ErrNoTLS
		}
	}
	pos += 2

	if len(data) > pos {
		// character set [1 byte]
		// status flags [2 bytes]
		pos += 1 + 2

		// capability flags (upper 2 bytes) [2 bytes]
		mc.flags |= clientFlag(uint32(binary.LittleEndian.Uint16(data[pos:pos+2])) << 16)
		pos += 2

		// length of auth-plugin-data [1 byte]
		// reserved (all [00]) [10 bytes]
		pos += 1 + 10

		// second part of the password cipher [mininum 13 bytes],
		// where len=MAX(13, length of auth-plugin-data - 8)
		//
		// The web documentation is ambiguous about the length. However,
		// according to mysql-5.7/sql/auth/sql_authentication.cc line 538,
		// the 13th byte is "\0 byte, terminating the second part of
		// a scramble". So the second part of the password cipher is
		// a NULL terminated string that's at least 13 bytes with the
		// last byte being NULL.
		//
		// The official Python library uses the fixed length 12
		// which seems to work but technically could have a hidden bug.
		authData = append(authData, data[pos:pos+12]...)
		pos += 13

		// EOF if version (>= 5.5.7 and < 5.5.10) or (>= 5.6.0 and < 5.6.2)
		// \NUL otherwise
		if end := bytes.IndexByte(data[pos:], 0x00); end != -1 {
			plugin = string(data[pos : pos+end])
		} else {
			plugin = string(data[pos:])
		}

		// make a memory safe copy of the cipher slice
		var b [20]byte
		copy(b[:], authData)
		return b[:], plugin, nil
	}

	// make a memory safe copy of the cipher slice
	var b [8]byte
	copy(b[:], authData)
	return b[:], plugin, nil
}

// Client Authentication Packet
// http://dev.mysql.com/doc/internals/en/connection-phase-packets.html#packet-Protocol::HandshakeResponse
<<<<<<< HEAD
func (mc *mysqlConn) writeHandshakeResponsePacket(authResp []byte, insecureAuth bool, plugin string) error {
=======
func (mc *mysqlConn) writeHandshakeResponsePacket(authResp []byte, plugin string) error {
>>>>>>> e8f8fcdb
	// Adjust client flags based on server support
	clientFlags := clientProtocol41 |
		clientLongPassword |
		clientTransactions |
		clientLocalFiles |
		clientPluginAuth |
		clientMultiResults |
		mc.flags&clientLongFlag

	if mc.cfg.ClientFoundRows {
		clientFlags |= clientFoundRows
	}

	// To enable TLS / SSL
	if mc.cfg.tls != nil {
		clientFlags |= clientSSL
	}

	if mc.cfg.MultiStatements {
		clientFlags |= clientMultiStatements
	}

	if !insecureAuth {
		clientFlags |= clientSecureConn
	}

	// encode length of the auth plugin data
	var authRespLEIBuf [9]byte
<<<<<<< HEAD
	authRespLEI := appendLengthEncodedInteger(authRespLEIBuf[:0], uint64(len(authResp)))
	if len(authRespLEI) > 1 && clientFlags&clientSecureConn != 0 {
=======
	authRespLen := len(authResp)
	authRespLEI := appendLengthEncodedInteger(authRespLEIBuf[:0], uint64(authRespLen))
	if len(authRespLEI) > 1 {
>>>>>>> e8f8fcdb
		// if the length can not be written in 1 byte, it must be written as a
		// length encoded integer
		clientFlags |= clientPluginAuthLenEncClientData
	}

	pktLen := 4 + 4 + 1 + 23 + len(mc.cfg.User) + 1 + len(authRespLEI) + len(authResp) + 21 + 1
<<<<<<< HEAD
	if clientFlags&clientSecureConn == 0 || clientFlags&clientPluginAuthLenEncClientData == 0 {
		pktLen++
	}
=======
>>>>>>> e8f8fcdb

	connectAttrsBuf := make([]byte, 0, 100)
	if mc.flags&clientConnectAttrs != 0 {
		clientFlags |= clientConnectAttrs
		connectAttrsBuf = appendLengthEncodedString(connectAttrsBuf, []byte("_client_name"))
		connectAttrsBuf = appendLengthEncodedString(connectAttrsBuf, []byte("go-mysql-driver"))

		for k, v := range mc.cfg.ConnectAttrs {
			if k == "_client_name" {
				// do not allow overwriting reserved values
				continue
			}
			connectAttrsBuf = appendLengthEncodedString(connectAttrsBuf, []byte(k))
			connectAttrsBuf = appendLengthEncodedString(connectAttrsBuf, []byte(v))
		}
		connectAttrsBuf = appendLengthEncodedString(make([]byte, 0, 100), connectAttrsBuf)
		pktLen += len(connectAttrsBuf)
	}

	// To specify a db name
	if n := len(mc.cfg.DBName); mc.flags&clientConnectWithDB != 0 && n > 0 {
		clientFlags |= clientConnectWithDB
		pktLen += n + 1
	}

	// Calculate packet length and get buffer with that size
	data, err := mc.buf.takeSmallBuffer(pktLen + 4)
	if err != nil {
		// cannot take the buffer. Something must be wrong with the connection
		errLog.Print(err)
		return errBadConnNoWrite
	}

	// ClientFlags [32 bit]
	data[4] = byte(clientFlags)
	data[5] = byte(clientFlags >> 8)
	data[6] = byte(clientFlags >> 16)
	data[7] = byte(clientFlags >> 24)

	// MaxPacketSize [32 bit] (none)
	data[8] = 0x00
	data[9] = 0x00
	data[10] = 0x00
	data[11] = 0x00

	// Charset [1 byte]
	var found bool
	data[12], found = collations[mc.cfg.Collation]
	if !found {
		// Note possibility for false negatives:
		// could be triggered  although the collation is valid if the
		// collations map does not contain entries the server supports.
		return errors.New("unknown collation")
	}

	// Filler [23 bytes] (all 0x00)
	pos := 13
	for ; pos < 13+23; pos++ {
		data[pos] = 0
	}

	// SSL Connection Request Packet
	// http://dev.mysql.com/doc/internals/en/connection-phase-packets.html#packet-Protocol::SSLRequest
	if mc.cfg.tls != nil {
		// Send TLS / SSL request packet
		if err := mc.writePacket(data[:(4+4+1+23)+4]); err != nil {
			return err
		}

		// Switch to TLS
		tlsConn := tls.Client(mc.netConn, mc.cfg.tls)
		if err := tlsConn.Handshake(); err != nil {
			return err
		}
		mc.rawConn = mc.netConn
		mc.netConn = tlsConn
		mc.buf.nc = tlsConn
	}

	// User [null terminated string]
	if len(mc.cfg.User) > 0 {
		pos += copy(data[pos:], mc.cfg.User)
	}
	data[pos] = 0x00
	pos++

	// Auth Data [length encoded integer + data] if clientPluginAuthLenEncClientData
	// clientSecureConn => 1 byte len + data
	// else null-terminated
	if clientFlags&clientPluginAuthLenEncClientData != 0 {
		pos += copy(data[pos:], authRespLEI)
	} else if clientFlags&clientSecureConn != 0 {
		data[pos] = uint8(len(authResp))
		pos++
	}
	pos += copy(data[pos:], authResp)
<<<<<<< HEAD
	if clientFlags&clientSecureConn == 0 && clientFlags&clientPluginAuthLenEncClientData == 0 {
		data[pos] = 0x00
		pos++
	}
=======
>>>>>>> e8f8fcdb

	// Databasename [null terminated string]
	if clientFlags&clientConnectWithDB != 0 {
		pos += copy(data[pos:], mc.cfg.DBName)
		data[pos] = 0x00
		pos++
	}

<<<<<<< HEAD
	// auth plugin name [null terminated string]
	if clientFlags&clientPluginAuth != 0 {
		pos += copy(data[pos:], plugin)
		data[pos] = 0x00
		pos++
	}

	// connection attributes [lenenc-int total + lenenc-str key-value pairs]
	if clientFlags&clientConnectAttrs != 0 {
		pos += copy(data[pos:], connectAttrsBuf)
	}
=======
	pos += copy(data[pos:], plugin)
	data[pos] = 0x00
	pos++
>>>>>>> e8f8fcdb

	// Send Auth packet
	return mc.writePacket(data[:pos])
}

// http://dev.mysql.com/doc/internals/en/connection-phase-packets.html#packet-Protocol::AuthSwitchResponse
func (mc *mysqlConn) writeAuthSwitchPacket(authData []byte) error {
	pktLen := 4 + len(authData)
	data, err := mc.buf.takeSmallBuffer(pktLen)
	if err != nil {
		// cannot take the buffer. Something must be wrong with the connection
		errLog.Print(err)
		return errBadConnNoWrite
	}

	// Add the auth data [EOF]
	copy(data[4:], authData)
	return mc.writePacket(data)
}

/******************************************************************************
*                             Command Packets                                 *
******************************************************************************/

func (mc *mysqlConn) writeCommandPacket(command byte) error {
	// Reset Packet Sequence
	mc.sequence = 0

	data, err := mc.buf.takeSmallBuffer(4 + 1)
	if err != nil {
		// cannot take the buffer. Something must be wrong with the connection
		errLog.Print(err)
		return errBadConnNoWrite
	}

	// Add command byte
	data[4] = command

	// Send CMD packet
	return mc.writePacket(data)
}

func (mc *mysqlConn) writeCommandPacketStr(command byte, arg string) error {
	// Reset Packet Sequence
	mc.sequence = 0

	pktLen := 1 + len(arg)
	data, err := mc.buf.takeBuffer(pktLen + 4)
	if err != nil {
		// cannot take the buffer. Something must be wrong with the connection
		errLog.Print(err)
		return errBadConnNoWrite
	}

	// Add command byte
	data[4] = command

	// Add arg
	copy(data[5:], arg)

	// Send CMD packet
	return mc.writePacket(data)
}

func (mc *mysqlConn) writeCommandPacketUint32(command byte, arg uint32) error {
	// Reset Packet Sequence
	mc.sequence = 0

	data, err := mc.buf.takeSmallBuffer(4 + 1 + 4)
	if err != nil {
		// cannot take the buffer. Something must be wrong with the connection
		errLog.Print(err)
		return errBadConnNoWrite
	}

	// Add command byte
	data[4] = command

	// Add arg [32 bit]
	data[5] = byte(arg)
	data[6] = byte(arg >> 8)
	data[7] = byte(arg >> 16)
	data[8] = byte(arg >> 24)

	// Send CMD packet
	return mc.writePacket(data)
}

/******************************************************************************
*                              Result Packets                                 *
******************************************************************************/

func (mc *mysqlConn) readAuthResult() ([]byte, string, error) {
	data, err := mc.readPacket()
	if err != nil {
		return nil, "", err
	}

	// packet indicator
	switch data[0] {

	case iOK:
		return nil, "", mc.handleOkPacket(data)

	case iAuthMoreData:
		return data[1:], "", err

	case iEOF:
		if len(data) == 1 {
			// https://dev.mysql.com/doc/internals/en/connection-phase-packets.html#packet-Protocol::OldAuthSwitchRequest
			return nil, "mysql_old_password", nil
		}
		pluginEndIndex := bytes.IndexByte(data, 0x00)
		if pluginEndIndex < 0 {
			return nil, "", ErrMalformPkt
		}
		plugin := string(data[1:pluginEndIndex])
		authData := data[pluginEndIndex+1:]
		return authData, plugin, nil

	default: // Error otherwise
		return nil, "", mc.handleErrorPacket(data)
	}
}

// Returns error if Packet is not an 'Result OK'-Packet
func (mc *mysqlConn) readResultOK() error {
	data, err := mc.readPacket()
	if err != nil {
		return err
	}

	if data[0] == iOK {
		return mc.handleOkPacket(data)
	}
	return mc.handleErrorPacket(data)
}

// Result Set Header Packet
// http://dev.mysql.com/doc/internals/en/com-query-response.html#packet-ProtocolText::Resultset
func (mc *mysqlConn) readResultSetHeaderPacket() (int, error) {
	data, err := mc.readPacket()
	if err == nil {
		switch data[0] {

		case iOK:
			return 0, mc.handleOkPacket(data)

		case iERR:
			return 0, mc.handleErrorPacket(data)

		case iLocalInFile:
			return 0, mc.handleInFileRequest(string(data[1:]))
		}

		// column count
		num, _, n := readLengthEncodedInteger(data)
		if n-len(data) == 0 {
			return int(num), nil
		}

		return 0, ErrMalformPkt
	}
	return 0, err
}

// Error Packet
// http://dev.mysql.com/doc/internals/en/generic-response-packets.html#packet-ERR_Packet
func (mc *mysqlConn) handleErrorPacket(data []byte) error {
	if data[0] != iERR {
		return ErrMalformPkt
	}

	// 0xff [1 byte]

	// Error Number [16 bit uint]
	errno := binary.LittleEndian.Uint16(data[1:3])

	// 1792: ER_CANT_EXECUTE_IN_READ_ONLY_TRANSACTION
	// 1290: ER_OPTION_PREVENTS_STATEMENT (returned by Aurora during failover)
	if (errno == 1792 || errno == 1290) && mc.cfg.RejectReadOnly {
		// Oops; we are connected to a read-only connection, and won't be able
		// to issue any write statements. Since RejectReadOnly is configured,
		// we throw away this connection hoping this one would have write
		// permission. This is specifically for a possible race condition
		// during failover (e.g. on AWS Aurora). See README.md for more.
		//
		// We explicitly close the connection before returning
		// driver.ErrBadConn to ensure that `database/sql` purges this
		// connection and initiates a new one for next statement next time.
		mc.Close()
		return driver.ErrBadConn
	}

	pos := 3

	// SQL State [optional: # + 5bytes string]
	if data[3] == 0x23 {
		//sqlstate := string(data[4 : 4+5])
		pos = 9
	}

	// Error Message [string]
	return &MySQLError{
		Number:  errno,
		Message: string(data[pos:]),
	}
}

func readStatus(b []byte) statusFlag {
	return statusFlag(b[0]) | statusFlag(b[1])<<8
}

// Ok Packet
// http://dev.mysql.com/doc/internals/en/generic-response-packets.html#packet-OK_Packet
func (mc *mysqlConn) handleOkPacket(data []byte) error {
	var n, m int

	// 0x00 [1 byte]

	// Affected rows [Length Coded Binary]
	mc.affectedRows, _, n = readLengthEncodedInteger(data[1:])

	// Insert id [Length Coded Binary]
	mc.insertId, _, m = readLengthEncodedInteger(data[1+n:])

	// server_status [2 bytes]
	mc.status = readStatus(data[1+n+m : 1+n+m+2])
	if mc.status&statusMoreResultsExists != 0 {
		return nil
	}

	// warning count [2 bytes]

	return nil
}

// Read Packets as Field Packets until EOF-Packet or an Error appears
// http://dev.mysql.com/doc/internals/en/com-query-response.html#packet-Protocol::ColumnDefinition41
func (mc *mysqlConn) readColumns(count int) ([]mysqlField, error) {
	columns := make([]mysqlField, count)

	for i := 0; ; i++ {
		data, err := mc.readPacket()
		if err != nil {
			return nil, err
		}

		// EOF Packet
		if data[0] == iEOF && (len(data) == 5 || len(data) == 1) {
			if i == count {
				return columns, nil
			}
			return nil, fmt.Errorf("column count mismatch n:%d len:%d", count, len(columns))
		}

		// Catalog
		pos, err := skipLengthEncodedString(data)
		if err != nil {
			return nil, err
		}

		// Database [len coded string]
		n, err := skipLengthEncodedString(data[pos:])
		if err != nil {
			return nil, err
		}
		pos += n

		// Table [len coded string]
		if mc.cfg.ColumnsWithAlias {
			tableName, _, n, err := readLengthEncodedString(data[pos:])
			if err != nil {
				return nil, err
			}
			pos += n
			columns[i].tableName = string(tableName)
		} else {
			n, err = skipLengthEncodedString(data[pos:])
			if err != nil {
				return nil, err
			}
			pos += n
		}

		// Original table [len coded string]
		n, err = skipLengthEncodedString(data[pos:])
		if err != nil {
			return nil, err
		}
		pos += n

		// Name [len coded string]
		name, _, n, err := readLengthEncodedString(data[pos:])
		if err != nil {
			return nil, err
		}
		columns[i].name = string(name)
		pos += n

		// Original name [len coded string]
		n, err = skipLengthEncodedString(data[pos:])
		if err != nil {
			return nil, err
		}
		pos += n

		// Filler [uint8]
		pos++

		// Charset [charset, collation uint8]
		columns[i].charSet = data[pos]
		pos += 2

		// Length [uint32]
		columns[i].length = binary.LittleEndian.Uint32(data[pos : pos+4])
		pos += 4

		// Field type [uint8]
		columns[i].fieldType = fieldType(data[pos])
		pos++

		// Flags [uint16]
		columns[i].flags = fieldFlag(binary.LittleEndian.Uint16(data[pos : pos+2]))
		pos += 2

		// Decimals [uint8]
		columns[i].decimals = data[pos]
		//pos++

		// Default value [len coded binary]
		//if pos < len(data) {
		//	defaultVal, _, err = bytesToLengthCodedBinary(data[pos:])
		//}
	}
}

// Read Packets as Field Packets until EOF-Packet or an Error appears
// http://dev.mysql.com/doc/internals/en/com-query-response.html#packet-ProtocolText::ResultsetRow
func (rows *textRows) readRow(dest []driver.Value) error {
	mc := rows.mc

	if rows.rs.done {
		return io.EOF
	}

	data, err := mc.readPacket()
	if err != nil {
		return err
	}

	// EOF Packet
	if data[0] == iEOF && len(data) == 5 {
		// server_status [2 bytes]
		rows.mc.status = readStatus(data[3:])
		rows.rs.done = true
		if !rows.HasNextResultSet() {
			rows.mc = nil
		}
		return io.EOF
	}
	if data[0] == iERR {
		rows.mc = nil
		return mc.handleErrorPacket(data)
	}

	// RowSet Packet
	var (
		n      int
		isNull bool
		pos    int = 0
	)

	for i := range dest {
		// Read bytes and convert to string
		dest[i], isNull, n, err = readLengthEncodedString(data[pos:])
		pos += n

		if err != nil {
			return err
		}

		if isNull {
			dest[i] = nil
			continue
		}

		if !mc.parseTime {
			continue
		}

		// Parse time field
		switch rows.rs.columns[i].fieldType {
		case fieldTypeTimestamp,
			fieldTypeDateTime,
			fieldTypeDate,
			fieldTypeNewDate:
			if dest[i], err = parseDateTime(dest[i].([]byte), mc.cfg.Loc); err != nil {
				return err
			}
		}
	}

	return nil
}

// Reads Packets until EOF-Packet or an Error appears. Returns count of Packets read
func (mc *mysqlConn) readUntilEOF() error {
	for {
		data, err := mc.readPacket()
		if err != nil {
			return err
		}

		switch data[0] {
		case iERR:
			return mc.handleErrorPacket(data)
		case iEOF:
			if len(data) == 5 {
				mc.status = readStatus(data[3:])
			}
			return nil
		}
	}
}

/******************************************************************************
*                           Prepared Statements                               *
******************************************************************************/

// Prepare Result Packets
// http://dev.mysql.com/doc/internals/en/com-stmt-prepare-response.html
func (stmt *mysqlStmt) readPrepareResultPacket() (uint16, error) {
	data, err := stmt.mc.readPacket()
	if err == nil {
		// packet indicator [1 byte]
		if data[0] != iOK {
			return 0, stmt.mc.handleErrorPacket(data)
		}

		// statement id [4 bytes]
		stmt.id = binary.LittleEndian.Uint32(data[1:5])

		// Column count [16 bit uint]
		columnCount := binary.LittleEndian.Uint16(data[5:7])

		// Param count [16 bit uint]
		stmt.paramCount = int(binary.LittleEndian.Uint16(data[7:9]))

		// Reserved [8 bit]

		// Warning count [16 bit uint]

		return columnCount, nil
	}
	return 0, err
}

// http://dev.mysql.com/doc/internals/en/com-stmt-send-long-data.html
func (stmt *mysqlStmt) writeCommandLongData(paramID int, arg []byte) error {
	maxLen := stmt.mc.maxAllowedPacket - 1
	pktLen := maxLen

	// After the header (bytes 0-3) follows before the data:
	// 1 byte command
	// 4 bytes stmtID
	// 2 bytes paramID
	const dataOffset = 1 + 4 + 2

	// Cannot use the write buffer since
	// a) the buffer is too small
	// b) it is in use
	data := make([]byte, 4+1+4+2+len(arg))

	copy(data[4+dataOffset:], arg)

	for argLen := len(arg); argLen > 0; argLen -= pktLen - dataOffset {
		if dataOffset+argLen < maxLen {
			pktLen = dataOffset + argLen
		}

		stmt.mc.sequence = 0
		// Add command byte [1 byte]
		data[4] = comStmtSendLongData

		// Add stmtID [32 bit]
		data[5] = byte(stmt.id)
		data[6] = byte(stmt.id >> 8)
		data[7] = byte(stmt.id >> 16)
		data[8] = byte(stmt.id >> 24)

		// Add paramID [16 bit]
		data[9] = byte(paramID)
		data[10] = byte(paramID >> 8)

		// Send CMD packet
		err := stmt.mc.writePacket(data[:4+pktLen])
		if err == nil {
			data = data[pktLen-dataOffset:]
			continue
		}
		return err

	}

	// Reset Packet Sequence
	stmt.mc.sequence = 0
	return nil
}

// Execute Prepared Statement
// http://dev.mysql.com/doc/internals/en/com-stmt-execute.html
func (stmt *mysqlStmt) writeExecutePacket(args []driver.Value) error {
	if len(args) != stmt.paramCount {
		return fmt.Errorf(
			"argument count mismatch (got: %d; has: %d)",
			len(args),
			stmt.paramCount,
		)
	}

	const minPktLen = 4 + 1 + 4 + 1 + 4
	mc := stmt.mc

	// Determine threshold dynamically to avoid packet size shortage.
	longDataSize := mc.maxAllowedPacket / (stmt.paramCount + 1)
	if longDataSize < 64 {
		longDataSize = 64
	}

	// Reset packet-sequence
	mc.sequence = 0

	var data []byte
	var err error

	if len(args) == 0 {
		data, err = mc.buf.takeBuffer(minPktLen)
	} else {
		data, err = mc.buf.takeCompleteBuffer()
		// In this case the len(data) == cap(data) which is used to optimise the flow below.
	}
	if err != nil {
		// cannot take the buffer. Something must be wrong with the connection
		errLog.Print(err)
		return errBadConnNoWrite
	}

	// command [1 byte]
	data[4] = comStmtExecute

	// statement_id [4 bytes]
	data[5] = byte(stmt.id)
	data[6] = byte(stmt.id >> 8)
	data[7] = byte(stmt.id >> 16)
	data[8] = byte(stmt.id >> 24)

	// flags (0: CURSOR_TYPE_NO_CURSOR) [1 byte]
	data[9] = 0x00

	// iteration_count (uint32(1)) [4 bytes]
	data[10] = 0x01
	data[11] = 0x00
	data[12] = 0x00
	data[13] = 0x00

	if len(args) > 0 {
		pos := minPktLen

		var nullMask []byte
		if maskLen, typesLen := (len(args)+7)/8, 1+2*len(args); pos+maskLen+typesLen >= cap(data) {
			// buffer has to be extended but we don't know by how much so
			// we depend on append after all data with known sizes fit.
			// We stop at that because we deal with a lot of columns here
			// which makes the required allocation size hard to guess.
			tmp := make([]byte, pos+maskLen+typesLen)
			copy(tmp[:pos], data[:pos])
			data = tmp
			nullMask = data[pos : pos+maskLen]
			// No need to clean nullMask as make ensures that.
			pos += maskLen
		} else {
			nullMask = data[pos : pos+maskLen]
			for i := range nullMask {
				nullMask[i] = 0
			}
			pos += maskLen
		}

		// newParameterBoundFlag 1 [1 byte]
		data[pos] = 0x01
		pos++

		// type of each parameter [len(args)*2 bytes]
		paramTypes := data[pos:]
		pos += len(args) * 2

		// value of each parameter [n bytes]
		paramValues := data[pos:pos]
		valuesCap := cap(paramValues)

		for i, arg := range args {
			// build NULL-bitmap
			if arg == nil {
				nullMask[i/8] |= 1 << (uint(i) & 7)
				paramTypes[i+i] = byte(fieldTypeNULL)
				paramTypes[i+i+1] = 0x00
				continue
			}

			if v, ok := arg.(json.RawMessage); ok {
				arg = []byte(v)
			}
			// cache types and values
			switch v := arg.(type) {
			case int64:
				paramTypes[i+i] = byte(fieldTypeLongLong)
				paramTypes[i+i+1] = 0x00

				if cap(paramValues)-len(paramValues)-8 >= 0 {
					paramValues = paramValues[:len(paramValues)+8]
					binary.LittleEndian.PutUint64(
						paramValues[len(paramValues)-8:],
						uint64(v),
					)
				} else {
					paramValues = append(paramValues,
						uint64ToBytes(uint64(v))...,
					)
				}

			case uint64:
				paramTypes[i+i] = byte(fieldTypeLongLong)
				paramTypes[i+i+1] = 0x80 // type is unsigned

				if cap(paramValues)-len(paramValues)-8 >= 0 {
					paramValues = paramValues[:len(paramValues)+8]
					binary.LittleEndian.PutUint64(
						paramValues[len(paramValues)-8:],
						uint64(v),
					)
				} else {
					paramValues = append(paramValues,
						uint64ToBytes(uint64(v))...,
					)
				}

			case float64:
				paramTypes[i+i] = byte(fieldTypeDouble)
				paramTypes[i+i+1] = 0x00

				if cap(paramValues)-len(paramValues)-8 >= 0 {
					paramValues = paramValues[:len(paramValues)+8]
					binary.LittleEndian.PutUint64(
						paramValues[len(paramValues)-8:],
						math.Float64bits(v),
					)
				} else {
					paramValues = append(paramValues,
						uint64ToBytes(math.Float64bits(v))...,
					)
				}

			case bool:
				paramTypes[i+i] = byte(fieldTypeTiny)
				paramTypes[i+i+1] = 0x00

				if v {
					paramValues = append(paramValues, 0x01)
				} else {
					paramValues = append(paramValues, 0x00)
				}

			case []byte:
				// Common case (non-nil value) first
				if v != nil {
					paramTypes[i+i] = byte(fieldTypeString)
					paramTypes[i+i+1] = 0x00

					if len(v) < longDataSize {
						paramValues = appendLengthEncodedInteger(paramValues,
							uint64(len(v)),
						)
						paramValues = append(paramValues, v...)
					} else {
						if err := stmt.writeCommandLongData(i, v); err != nil {
							return err
						}
					}
					continue
				}

				// Handle []byte(nil) as a NULL value
				nullMask[i/8] |= 1 << (uint(i) & 7)
				paramTypes[i+i] = byte(fieldTypeNULL)
				paramTypes[i+i+1] = 0x00

			case string:
				paramTypes[i+i] = byte(fieldTypeString)
				paramTypes[i+i+1] = 0x00

				if len(v) < longDataSize {
					paramValues = appendLengthEncodedInteger(paramValues,
						uint64(len(v)),
					)
					paramValues = append(paramValues, v...)
				} else {
					if err := stmt.writeCommandLongData(i, []byte(v)); err != nil {
						return err
					}
				}

			case time.Time:
				paramTypes[i+i] = byte(fieldTypeString)
				paramTypes[i+i+1] = 0x00

				var a [64]byte
				var b = a[:0]

				if v.IsZero() {
					b = append(b, "0000-00-00"...)
				} else {
					b, err = appendDateTime(b, v.In(mc.cfg.Loc))
					if err != nil {
						return err
					}
				}

				paramValues = appendLengthEncodedInteger(paramValues,
					uint64(len(b)),
				)
				paramValues = append(paramValues, b...)

			default:
				return fmt.Errorf("cannot convert type: %T", arg)
			}
		}

		// Check if param values exceeded the available buffer
		// In that case we must build the data packet with the new values buffer
		if valuesCap != cap(paramValues) {
			data = append(data[:pos], paramValues...)
			if err = mc.buf.store(data); err != nil {
				errLog.Print(err)
				return errBadConnNoWrite
			}
		}

		pos += len(paramValues)
		data = data[:pos]
	}

	return mc.writePacket(data)
}

func (mc *mysqlConn) discardResults() error {
	for mc.status&statusMoreResultsExists != 0 {
		resLen, err := mc.readResultSetHeaderPacket()
		if err != nil {
			return err
		}
		if resLen > 0 {
			// columns
			if err := mc.readUntilEOF(); err != nil {
				return err
			}
			// rows
			if err := mc.readUntilEOF(); err != nil {
				return err
			}
		}
	}
	return nil
}

// http://dev.mysql.com/doc/internals/en/binary-protocol-resultset-row.html
func (rows *binaryRows) readRow(dest []driver.Value) error {
	data, err := rows.mc.readPacket()
	if err != nil {
		return err
	}

	// packet indicator [1 byte]
	if data[0] != iOK {
		// EOF Packet
		if data[0] == iEOF && len(data) == 5 {
			rows.mc.status = readStatus(data[3:])
			rows.rs.done = true
			if !rows.HasNextResultSet() {
				rows.mc = nil
			}
			return io.EOF
		}
		mc := rows.mc
		rows.mc = nil

		// Error otherwise
		return mc.handleErrorPacket(data)
	}

	// NULL-bitmap,  [(column-count + 7 + 2) / 8 bytes]
	pos := 1 + (len(dest)+7+2)>>3
	nullMask := data[1:pos]

	for i := range dest {
		// Field is NULL
		// (byte >> bit-pos) % 2 == 1
		if ((nullMask[(i+2)>>3] >> uint((i+2)&7)) & 1) == 1 {
			dest[i] = nil
			continue
		}

		// Convert to byte-coded string
		switch rows.rs.columns[i].fieldType {
		case fieldTypeNULL:
			dest[i] = nil
			continue

		// Numeric Types
		case fieldTypeTiny:
			if rows.rs.columns[i].flags&flagUnsigned != 0 {
				dest[i] = int64(data[pos])
			} else {
				dest[i] = int64(int8(data[pos]))
			}
			pos++
			continue

		case fieldTypeShort, fieldTypeYear:
			if rows.rs.columns[i].flags&flagUnsigned != 0 {
				dest[i] = int64(binary.LittleEndian.Uint16(data[pos : pos+2]))
			} else {
				dest[i] = int64(int16(binary.LittleEndian.Uint16(data[pos : pos+2])))
			}
			pos += 2
			continue

		case fieldTypeInt24, fieldTypeLong:
			if rows.rs.columns[i].flags&flagUnsigned != 0 {
				dest[i] = int64(binary.LittleEndian.Uint32(data[pos : pos+4]))
			} else {
				dest[i] = int64(int32(binary.LittleEndian.Uint32(data[pos : pos+4])))
			}
			pos += 4
			continue

		case fieldTypeLongLong:
			if rows.rs.columns[i].flags&flagUnsigned != 0 {
				val := binary.LittleEndian.Uint64(data[pos : pos+8])
				if val > math.MaxInt64 {
					dest[i] = uint64ToString(val)
				} else {
					dest[i] = int64(val)
				}
			} else {
				dest[i] = int64(binary.LittleEndian.Uint64(data[pos : pos+8]))
			}
			pos += 8
			continue

		case fieldTypeFloat:
			dest[i] = math.Float32frombits(binary.LittleEndian.Uint32(data[pos : pos+4]))
			pos += 4
			continue

		case fieldTypeDouble:
			dest[i] = math.Float64frombits(binary.LittleEndian.Uint64(data[pos : pos+8]))
			pos += 8
			continue

		// Length coded Binary Strings
		case fieldTypeDecimal, fieldTypeNewDecimal, fieldTypeVarChar,
			fieldTypeBit, fieldTypeEnum, fieldTypeSet, fieldTypeTinyBLOB,
			fieldTypeMediumBLOB, fieldTypeLongBLOB, fieldTypeBLOB,
			fieldTypeVarString, fieldTypeString, fieldTypeGeometry, fieldTypeJSON:
			var isNull bool
			var n int
			dest[i], isNull, n, err = readLengthEncodedString(data[pos:])
			pos += n
			if err == nil {
				if !isNull {
					continue
				} else {
					dest[i] = nil
					continue
				}
			}
			return err

		case
			fieldTypeDate, fieldTypeNewDate, // Date YYYY-MM-DD
			fieldTypeTime,                         // Time [-][H]HH:MM:SS[.fractal]
			fieldTypeTimestamp, fieldTypeDateTime: // Timestamp YYYY-MM-DD HH:MM:SS[.fractal]

			num, isNull, n := readLengthEncodedInteger(data[pos:])
			pos += n

			switch {
			case isNull:
				dest[i] = nil
				continue
			case rows.rs.columns[i].fieldType == fieldTypeTime:
				// database/sql does not support an equivalent to TIME, return a string
				var dstlen uint8
				switch decimals := rows.rs.columns[i].decimals; decimals {
				case 0x00, 0x1f:
					dstlen = 8
				case 1, 2, 3, 4, 5, 6:
					dstlen = 8 + 1 + decimals
				default:
					return fmt.Errorf(
						"protocol error, illegal decimals value %d",
						rows.rs.columns[i].decimals,
					)
				}
				dest[i], err = formatBinaryTime(data[pos:pos+int(num)], dstlen)
			case rows.mc.parseTime:
				dest[i], err = parseBinaryDateTime(num, data[pos:], rows.mc.cfg.Loc)
			default:
				var dstlen uint8
				if rows.rs.columns[i].fieldType == fieldTypeDate {
					dstlen = 10
				} else {
					switch decimals := rows.rs.columns[i].decimals; decimals {
					case 0x00, 0x1f:
						dstlen = 19
					case 1, 2, 3, 4, 5, 6:
						dstlen = 19 + 1 + decimals
					default:
						return fmt.Errorf(
							"protocol error, illegal decimals value %d",
							rows.rs.columns[i].decimals,
						)
					}
				}
				dest[i], err = formatBinaryDateTime(data[pos:pos+int(num)], dstlen)
			}

			if err == nil {
				pos += int(num)
				continue
			} else {
				return err
			}

		// Please report if this happens!
		default:
			return fmt.Errorf("unknown field type %d", rows.rs.columns[i].fieldType)
		}
	}

	return nil
}<|MERGE_RESOLUTION|>--- conflicted
+++ resolved
@@ -282,11 +282,7 @@
 
 // Client Authentication Packet
 // http://dev.mysql.com/doc/internals/en/connection-phase-packets.html#packet-Protocol::HandshakeResponse
-<<<<<<< HEAD
-func (mc *mysqlConn) writeHandshakeResponsePacket(authResp []byte, insecureAuth bool, plugin string) error {
-=======
 func (mc *mysqlConn) writeHandshakeResponsePacket(authResp []byte, plugin string) error {
->>>>>>> e8f8fcdb
 	// Adjust client flags based on server support
 	clientFlags := clientProtocol41 |
 		clientLongPassword |
@@ -315,26 +311,18 @@
 
 	// encode length of the auth plugin data
 	var authRespLEIBuf [9]byte
-<<<<<<< HEAD
-	authRespLEI := appendLengthEncodedInteger(authRespLEIBuf[:0], uint64(len(authResp)))
-	if len(authRespLEI) > 1 && clientFlags&clientSecureConn != 0 {
-=======
 	authRespLen := len(authResp)
 	authRespLEI := appendLengthEncodedInteger(authRespLEIBuf[:0], uint64(authRespLen))
-	if len(authRespLEI) > 1 {
->>>>>>> e8f8fcdb
+	if len(authRespLEI) > 1 && clientFlags&clientSecureConn != 0 {
 		// if the length can not be written in 1 byte, it must be written as a
 		// length encoded integer
 		clientFlags |= clientPluginAuthLenEncClientData
 	}
 
 	pktLen := 4 + 4 + 1 + 23 + len(mc.cfg.User) + 1 + len(authRespLEI) + len(authResp) + 21 + 1
-<<<<<<< HEAD
 	if clientFlags&clientSecureConn == 0 || clientFlags&clientPluginAuthLenEncClientData == 0 {
 		pktLen++
 	}
-=======
->>>>>>> e8f8fcdb
 
 	connectAttrsBuf := make([]byte, 0, 100)
 	if mc.flags&clientConnectAttrs != 0 {
@@ -431,13 +419,10 @@
 		pos++
 	}
 	pos += copy(data[pos:], authResp)
-<<<<<<< HEAD
 	if clientFlags&clientSecureConn == 0 && clientFlags&clientPluginAuthLenEncClientData == 0 {
 		data[pos] = 0x00
 		pos++
 	}
-=======
->>>>>>> e8f8fcdb
 
 	// Databasename [null terminated string]
 	if clientFlags&clientConnectWithDB != 0 {
@@ -446,7 +431,6 @@
 		pos++
 	}
 
-<<<<<<< HEAD
 	// auth plugin name [null terminated string]
 	if clientFlags&clientPluginAuth != 0 {
 		pos += copy(data[pos:], plugin)
@@ -458,11 +442,6 @@
 	if clientFlags&clientConnectAttrs != 0 {
 		pos += copy(data[pos:], connectAttrsBuf)
 	}
-=======
-	pos += copy(data[pos:], plugin)
-	data[pos] = 0x00
-	pos++
->>>>>>> e8f8fcdb
 
 	// Send Auth packet
 	return mc.writePacket(data[:pos])
