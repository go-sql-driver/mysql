// Go MySQL Driver - A MySQL-Driver for Go's database/sql package
//
// Copyright 2017 The Go-MySQL-Driver Authors. All rights reserved.
//
// This Source Code Form is subject to the terms of the Mozilla Public
// License, v. 2.0. If a copy of the MPL was not distributed with this file,
// You can obtain one at http://mozilla.org/MPL/2.0/.

// +build go1.8

package mysql

import (
	"context"
	"database/sql"
	"database/sql/driver"
	"fmt"
	"math"
	"reflect"
	"testing"
	"time"
)

// static interface implementation checks of mysqlConn
var (
	_ driver.ConnBeginTx        = &mysqlConn{}
	_ driver.ConnPrepareContext = &mysqlConn{}
	_ driver.ExecerContext      = &mysqlConn{}
	_ driver.Pinger             = &mysqlConn{}
	_ driver.QueryerContext     = &mysqlConn{}
)

// static interface implementation checks of mysqlStmt
var (
	_ driver.StmtExecContext  = &mysqlStmt{}
	_ driver.StmtQueryContext = &mysqlStmt{}
)

// Ensure that all the driver interfaces are implemented
var (
	// _ driver.RowsColumnTypeLength        = &binaryRows{}
	// _ driver.RowsColumnTypeLength        = &textRows{}
	_ driver.RowsColumnTypeDatabaseTypeName = &binaryRows{}
	_ driver.RowsColumnTypeDatabaseTypeName = &textRows{}
	_ driver.RowsColumnTypeNullable         = &binaryRows{}
	_ driver.RowsColumnTypeNullable         = &textRows{}
	_ driver.RowsColumnTypePrecisionScale   = &binaryRows{}
	_ driver.RowsColumnTypePrecisionScale   = &textRows{}
	_ driver.RowsColumnTypeScanType         = &binaryRows{}
	_ driver.RowsColumnTypeScanType         = &textRows{}
	_ driver.RowsNextResultSet              = &binaryRows{}
	_ driver.RowsNextResultSet              = &textRows{}
)

func TestMultiResultSet(t *testing.T) {
	type result struct {
		values  [][]int
		columns []string
	}

	// checkRows is a helper test function to validate rows containing 3 result
	// sets with specific values and columns. The basic query would look like this:
	//
	// SELECT 1 AS col1, 2 AS col2 UNION SELECT 3, 4;
	// SELECT 0 UNION SELECT 1;
	// SELECT 1 AS col1, 2 AS col2, 3 AS col3 UNION SELECT 4, 5, 6;
	//
	// to distinguish test cases the first string argument is put in front of
	// every error or fatal message.
	checkRows := func(desc string, rows *sql.Rows, dbt *DBTest) {
		expected := []result{
			{
				values:  [][]int{{1, 2}, {3, 4}},
				columns: []string{"col1", "col2"},
			},
			{
				values:  [][]int{{1, 2, 3}, {4, 5, 6}},
				columns: []string{"col1", "col2", "col3"},
			},
		}

		var res1 result
		for rows.Next() {
			var res [2]int
			if err := rows.Scan(&res[0], &res[1]); err != nil {
				dbt.Fatal(err)
			}
			res1.values = append(res1.values, res[:])
		}

		cols, err := rows.Columns()
		if err != nil {
			dbt.Fatal(desc, err)
		}
		res1.columns = cols

		if !reflect.DeepEqual(expected[0], res1) {
			dbt.Error(desc, "want =", expected[0], "got =", res1)
		}

		if !rows.NextResultSet() {
			dbt.Fatal(desc, "expected next result set")
		}

		// ignoring one result set

		if !rows.NextResultSet() {
			dbt.Fatal(desc, "expected next result set")
		}

		var res2 result
		cols, err = rows.Columns()
		if err != nil {
			dbt.Fatal(desc, err)
		}
		res2.columns = cols

		for rows.Next() {
			var res [3]int
			if err := rows.Scan(&res[0], &res[1], &res[2]); err != nil {
				dbt.Fatal(desc, err)
			}
			res2.values = append(res2.values, res[:])
		}

		if !reflect.DeepEqual(expected[1], res2) {
			dbt.Error(desc, "want =", expected[1], "got =", res2)
		}

		if rows.NextResultSet() {
			dbt.Error(desc, "unexpected next result set")
		}

		if err := rows.Err(); err != nil {
			dbt.Error(desc, err)
		}
	}

	runTestsWithMultiStatement(t, dsn, func(dbt *DBTest) {
		rows := dbt.mustQuery(`DO 1;
		SELECT 1 AS col1, 2 AS col2 UNION SELECT 3, 4;
		DO 1;
		SELECT 0 UNION SELECT 1;
		SELECT 1 AS col1, 2 AS col2, 3 AS col3 UNION SELECT 4, 5, 6;`)
		defer rows.Close()
		checkRows("query: ", rows, dbt)
	})

	runTestsWithMultiStatement(t, dsn, func(dbt *DBTest) {
		queries := []string{
			`
			DROP PROCEDURE IF EXISTS test_mrss;
			CREATE PROCEDURE test_mrss()
			BEGIN
				DO 1;
				SELECT 1 AS col1, 2 AS col2 UNION SELECT 3, 4;
				DO 1;
				SELECT 0 UNION SELECT 1;
				SELECT 1 AS col1, 2 AS col2, 3 AS col3 UNION SELECT 4, 5, 6;
			END
		`,
			`
			DROP PROCEDURE IF EXISTS test_mrss;
			CREATE PROCEDURE test_mrss()
			BEGIN
				SELECT 1 AS col1, 2 AS col2 UNION SELECT 3, 4;
				SELECT 0 UNION SELECT 1;
				SELECT 1 AS col1, 2 AS col2, 3 AS col3 UNION SELECT 4, 5, 6;
			END
		`,
		}

		defer dbt.mustExec("DROP PROCEDURE IF EXISTS test_mrss")

		for i, query := range queries {
			dbt.mustExec(query)

			stmt, err := dbt.db.Prepare("CALL test_mrss()")
			if err != nil {
				dbt.Fatalf("%v (i=%d)", err, i)
			}
			defer stmt.Close()

			for j := 0; j < 2; j++ {
				rows, err := stmt.Query()
				if err != nil {
					dbt.Fatalf("%v (i=%d) (j=%d)", err, i, j)
				}
				checkRows(fmt.Sprintf("prepared stmt query (i=%d) (j=%d): ", i, j), rows, dbt)
			}
		}
	})
}

func TestMultiResultSetNoSelect(t *testing.T) {
	runTestsWithMultiStatement(t, dsn, func(dbt *DBTest) {
		rows := dbt.mustQuery("DO 1; DO 2;")
		defer rows.Close()

		if rows.Next() {
			dbt.Error("unexpected row")
		}

		if rows.NextResultSet() {
			dbt.Error("unexpected next result set")
		}

		if err := rows.Err(); err != nil {
			dbt.Error("expected nil; got ", err)
		}
	})
}

// tests if rows are set in a proper state if some results were ignored before
// calling rows.NextResultSet.
func TestSkipResults(t *testing.T) {
	runTests(t, dsn, func(dbt *DBTest) {
		rows := dbt.mustQuery("SELECT 1, 2")
		defer rows.Close()

		if !rows.Next() {
			dbt.Error("expected row")
		}

		if rows.NextResultSet() {
			dbt.Error("unexpected next result set")
		}

		if err := rows.Err(); err != nil {
			dbt.Error("expected nil; got ", err)
		}
	})
}

func TestPingContext(t *testing.T) {
	runTests(t, dsn, func(dbt *DBTest) {
		ctx, cancel := context.WithCancel(context.Background())
		cancel()
		if err := dbt.db.PingContext(ctx); err != context.Canceled {
			dbt.Errorf("expected context.Canceled, got %v", err)
		}
	})
}

func TestContextCancelExec(t *testing.T) {
	runTests(t, dsn, func(dbt *DBTest) {
		dbt.mustExec("CREATE TABLE test (v INTEGER)")
		ctx, cancel := context.WithCancel(context.Background())

		// Delay execution for just a bit until db.ExecContext has begun.
		defer time.AfterFunc(100*time.Millisecond, cancel).Stop()

		// This query will be canceled.
		startTime := time.Now()
		if _, err := dbt.db.ExecContext(ctx, "INSERT INTO test VALUES (SLEEP(1))"); err != context.Canceled {
			dbt.Errorf("expected context.Canceled, got %v", err)
		}
		if d := time.Since(startTime); d > 500*time.Millisecond {
			dbt.Errorf("too long execution time: %s", d)
		}

		// Wait for the INSERT query has done.
		time.Sleep(time.Second)

		// Check how many times the query is executed.
		var v int
		if err := dbt.db.QueryRow("SELECT COUNT(*) FROM test").Scan(&v); err != nil {
			dbt.Fatalf("%s", err.Error())
		}
		if v != 1 { // TODO: need to kill the query, and v should be 0.
			dbt.Errorf("expected val to be 1, got %d", v)
		}

		// Context is already canceled, so error should come before execution.
		if _, err := dbt.db.ExecContext(ctx, "INSERT INTO test VALUES (1)"); err == nil {
			dbt.Error("expected error")
		} else if err.Error() != "context canceled" {
			dbt.Fatalf("unexpected error: %s", err)
		}

		// The second insert query will fail, so the table has no changes.
		if err := dbt.db.QueryRow("SELECT COUNT(*) FROM test").Scan(&v); err != nil {
			dbt.Fatalf("%s", err.Error())
		}
		if v != 1 {
			dbt.Errorf("expected val to be 1, got %d", v)
		}
	})
}

func TestContextCancelQuery(t *testing.T) {
	runTests(t, dsn, func(dbt *DBTest) {
		dbt.mustExec("CREATE TABLE test (v INTEGER)")
		ctx, cancel := context.WithCancel(context.Background())

		// Delay execution for just a bit until db.ExecContext has begun.
		defer time.AfterFunc(100*time.Millisecond, cancel).Stop()

		// This query will be canceled.
		startTime := time.Now()
		if _, err := dbt.db.QueryContext(ctx, "INSERT INTO test VALUES (SLEEP(1))"); err != context.Canceled {
			dbt.Errorf("expected context.Canceled, got %v", err)
		}
		if d := time.Since(startTime); d > 500*time.Millisecond {
			dbt.Errorf("too long execution time: %s", d)
		}

		// Wait for the INSERT query has done.
		time.Sleep(time.Second)

		// Check how many times the query is executed.
		var v int
		if err := dbt.db.QueryRow("SELECT COUNT(*) FROM test").Scan(&v); err != nil {
			dbt.Fatalf("%s", err.Error())
		}
		if v != 1 { // TODO: need to kill the query, and v should be 0.
			dbt.Errorf("expected val to be 1, got %d", v)
		}

		// Context is already canceled, so error should come before execution.
		if _, err := dbt.db.QueryContext(ctx, "INSERT INTO test VALUES (1)"); err != context.Canceled {
			dbt.Errorf("expected context.Canceled, got %v", err)
		}

		// The second insert query will fail, so the table has no changes.
		if err := dbt.db.QueryRow("SELECT COUNT(*) FROM test").Scan(&v); err != nil {
			dbt.Fatalf("%s", err.Error())
		}
		if v != 1 {
			dbt.Errorf("expected val to be 1, got %d", v)
		}
	})
}

func TestContextCancelQueryRow(t *testing.T) {
	runTests(t, dsn, func(dbt *DBTest) {
		dbt.mustExec("CREATE TABLE test (v INTEGER)")
		dbt.mustExec("INSERT INTO test VALUES (1), (2), (3)")
		ctx, cancel := context.WithCancel(context.Background())

		rows, err := dbt.db.QueryContext(ctx, "SELECT v FROM test")
		if err != nil {
			dbt.Fatalf("%s", err.Error())
		}

		// the first row will be succeed.
		var v int
		if !rows.Next() {
			dbt.Fatalf("unexpected end")
		}
		if err := rows.Scan(&v); err != nil {
			dbt.Fatalf("%s", err.Error())
		}

		cancel()
		// make sure the driver recieve cancel request.
		time.Sleep(100 * time.Millisecond)

		if rows.Next() {
			dbt.Errorf("expected end, but not")
		}
		if err := rows.Err(); err != context.Canceled {
			dbt.Errorf("expected context.Canceled, got %v", err)
		}
	})
}

func TestContextCancelPrepare(t *testing.T) {
	runTests(t, dsn, func(dbt *DBTest) {
		ctx, cancel := context.WithCancel(context.Background())
		cancel()
		if _, err := dbt.db.PrepareContext(ctx, "SELECT 1"); err != context.Canceled {
			dbt.Errorf("expected context.Canceled, got %v", err)
		}
	})
}

func TestContextCancelStmtExec(t *testing.T) {
	runTests(t, dsn, func(dbt *DBTest) {
		dbt.mustExec("CREATE TABLE test (v INTEGER)")
		ctx, cancel := context.WithCancel(context.Background())
		stmt, err := dbt.db.PrepareContext(ctx, "INSERT INTO test VALUES (SLEEP(1))")
		if err != nil {
			dbt.Fatalf("unexpected error: %v", err)
		}

		// Delay execution for just a bit until db.ExecContext has begun.
		defer time.AfterFunc(100*time.Millisecond, cancel).Stop()

		// This query will be canceled.
		startTime := time.Now()
		if _, err := stmt.ExecContext(ctx); err != context.Canceled {
			dbt.Errorf("expected context.Canceled, got %v", err)
		}
		if d := time.Since(startTime); d > 500*time.Millisecond {
			dbt.Errorf("too long execution time: %s", d)
		}

		// Wait for the INSERT query has done.
		time.Sleep(time.Second)

		// Check how many times the query is executed.
		var v int
		if err := dbt.db.QueryRow("SELECT COUNT(*) FROM test").Scan(&v); err != nil {
			dbt.Fatalf("%s", err.Error())
		}
		if v != 1 { // TODO: need to kill the query, and v should be 0.
			dbt.Errorf("expected val to be 1, got %d", v)
		}
	})
}

func TestContextCancelStmtQuery(t *testing.T) {
	runTests(t, dsn, func(dbt *DBTest) {
		dbt.mustExec("CREATE TABLE test (v INTEGER)")
		ctx, cancel := context.WithCancel(context.Background())
		stmt, err := dbt.db.PrepareContext(ctx, "INSERT INTO test VALUES (SLEEP(1))")
		if err != nil {
			dbt.Fatalf("unexpected error: %v", err)
		}

		// Delay execution for just a bit until db.ExecContext has begun.
		defer time.AfterFunc(100*time.Millisecond, cancel).Stop()

		// This query will be canceled.
		startTime := time.Now()
		if _, err := stmt.QueryContext(ctx); err != context.Canceled {
			dbt.Errorf("expected context.Canceled, got %v", err)
		}
		if d := time.Since(startTime); d > 500*time.Millisecond {
			dbt.Errorf("too long execution time: %s", d)
		}

		// Wait for the INSERT query has done.
		time.Sleep(time.Second)

		// Check how many times the query is executed.
		var v int
		if err := dbt.db.QueryRow("SELECT COUNT(*) FROM test").Scan(&v); err != nil {
			dbt.Fatalf("%s", err.Error())
		}
		if v != 1 { // TODO: need to kill the query, and v should be 0.
			dbt.Errorf("expected val to be 1, got %d", v)
		}
	})
}

func TestContextCancelBegin(t *testing.T) {
	runTests(t, dsn, func(dbt *DBTest) {
		dbt.mustExec("CREATE TABLE test (v INTEGER)")
		ctx, cancel := context.WithCancel(context.Background())
		tx, err := dbt.db.BeginTx(ctx, nil)
		if err != nil {
			dbt.Fatal(err)
		}

		// Delay execution for just a bit until db.ExecContext has begun.
		defer time.AfterFunc(100*time.Millisecond, cancel).Stop()

		// This query will be canceled.
		startTime := time.Now()
		if _, err := tx.ExecContext(ctx, "INSERT INTO test VALUES (SLEEP(1))"); err != context.Canceled {
			dbt.Errorf("expected context.Canceled, got %v", err)
		}
		if d := time.Since(startTime); d > 500*time.Millisecond {
			dbt.Errorf("too long execution time: %s", d)
		}

		// Transaction is canceled, so expect an error.
		switch err := tx.Commit(); err {
		case sql.ErrTxDone:
			// because the transaction has already been rollbacked.
			// the database/sql package watches ctx
			// and rollbacks when ctx is canceled.
		case context.Canceled:
			// the database/sql package rollbacks on another goroutine,
			// so the transaction may not be rollbacked depending on goroutine scheduling.
		default:
			dbt.Errorf("expected sql.ErrTxDone or context.Canceled, got %v", err)
		}

		// Context is canceled, so cannot begin a transaction.
		if _, err := dbt.db.BeginTx(ctx, nil); err != context.Canceled {
			dbt.Errorf("expected context.Canceled, got %v", err)
		}
	})
}

func TestContextBeginIsolationLevel(t *testing.T) {
	runTests(t, dsn, func(dbt *DBTest) {
		dbt.mustExec("CREATE TABLE test (v INTEGER)")
		ctx, cancel := context.WithCancel(context.Background())
		defer cancel()

		tx1, err := dbt.db.BeginTx(ctx, &sql.TxOptions{
			Isolation: sql.LevelRepeatableRead,
		})
		if err != nil {
			dbt.Fatal(err)
		}

		tx2, err := dbt.db.BeginTx(ctx, &sql.TxOptions{
			Isolation: sql.LevelReadCommitted,
		})
		if err != nil {
			dbt.Fatal(err)
		}

		_, err = tx1.ExecContext(ctx, "INSERT INTO test VALUES (1)")
		if err != nil {
			dbt.Fatal(err)
		}

		var v int
		row := tx2.QueryRowContext(ctx, "SELECT COUNT(*) FROM test")
		if err := row.Scan(&v); err != nil {
			dbt.Fatal(err)
		}
		// Because writer transaction wasn't commited yet, it should be available
		if v != 0 {
			dbt.Errorf("expected val to be 0, got %d", v)
		}

		err = tx1.Commit()
		if err != nil {
			dbt.Fatal(err)
		}

		row = tx2.QueryRowContext(ctx, "SELECT COUNT(*) FROM test")
		if err := row.Scan(&v); err != nil {
			dbt.Fatal(err)
		}
		// Data written by writer transaction is already commited, it should be selectable
		if v != 1 {
			dbt.Errorf("expected val to be 1, got %d", v)
		}
		tx2.Commit()
	})
}

func TestContextBeginReadOnly(t *testing.T) {
	runTests(t, dsn, func(dbt *DBTest) {
		dbt.mustExec("CREATE TABLE test (v INTEGER)")
		ctx, cancel := context.WithCancel(context.Background())
		defer cancel()

		tx, err := dbt.db.BeginTx(ctx, &sql.TxOptions{
			ReadOnly: true,
		})
		if _, ok := err.(*MySQLError); ok {
			dbt.Skip("It seems that your MySQL does not support READ ONLY transactions")
			return
		} else if err != nil {
			dbt.Fatal(err)
		}

		// INSERT queries fail in a READ ONLY transaction.
		_, err = tx.ExecContext(ctx, "INSERT INTO test VALUES (1)")
		if _, ok := err.(*MySQLError); !ok {
			dbt.Errorf("expected MySQLError, got %v", err)
		}

		// SELECT queries can be executed.
		var v int
		row := tx.QueryRowContext(ctx, "SELECT COUNT(*) FROM test")
		if err := row.Scan(&v); err != nil {
			dbt.Fatal(err)
		}
		if v != 0 {
			dbt.Errorf("expected val to be 0, got %d", v)
		}

		if err := tx.Commit(); err != nil {
			dbt.Fatal(err)
		}
	})
}

func TestRowsColumnTypes(t *testing.T) {
	niNULL := sql.NullInt64{Int64: 0, Valid: false}
	ni0 := sql.NullInt64{Int64: 0, Valid: true}
	ni1 := sql.NullInt64{Int64: 1, Valid: true}
	ni42 := sql.NullInt64{Int64: 42, Valid: true}
	nfNULL := sql.NullFloat64{Float64: 0.0, Valid: false}
	nf0 := sql.NullFloat64{Float64: 0.0, Valid: true}
	nf1337 := sql.NullFloat64{Float64: 13.37, Valid: true}
	nt0 := NullTime{Time: time.Date(2006, 01, 02, 15, 04, 05, 0, time.UTC), Valid: true}
	nt1 := NullTime{Time: time.Date(2006, 01, 02, 15, 04, 05, 100000000, time.UTC), Valid: true}
	nt2 := NullTime{Time: time.Date(2006, 01, 02, 15, 04, 05, 110000000, time.UTC), Valid: true}
	nt6 := NullTime{Time: time.Date(2006, 01, 02, 15, 04, 05, 111111000, time.UTC), Valid: true}
	nd1 := NullTime{Time: time.Date(2006, 01, 02, 0, 0, 0, 0, time.UTC), Valid: true}
	nd2 := NullTime{Time: time.Date(2006, 03, 04, 0, 0, 0, 0, time.UTC), Valid: true}
	ndNULL := NullTime{Time: time.Time{}, Valid: false}
	rbNULL := sql.RawBytes(nil)
	rb0 := sql.RawBytes("0")
	rb42 := sql.RawBytes("42")
	rbTest := sql.RawBytes("Test")
	rb0pad4 := sql.RawBytes("0\x00\x00\x00") // BINARY right-pads values with 0x00
	rbx0 := sql.RawBytes("\x00")
	rbx42 := sql.RawBytes("\x42")

	var columns = []struct {
		name             string
		fieldType        string // type used when creating table schema
		databaseTypeName string // actual type used by MySQL
		scanType         reflect.Type
		nullable         bool
		precision        int64 // 0 if not ok
		scale            int64
		valuesIn         [3]string
		valuesOut        [3]interface{}
	}{
		{"bit8null", "BIT(8)", "BIT", scanTypeRawBytes, true, 0, 0, [3]string{"0x0", "NULL", "0x42"}, [3]interface{}{rbx0, rbNULL, rbx42}},
		{"boolnull", "BOOL", "TINYINT", scanTypeNullInt, true, 0, 0, [3]string{"NULL", "true", "0"}, [3]interface{}{niNULL, ni1, ni0}},
		{"bool", "BOOL NOT NULL", "TINYINT", scanTypeInt8, false, 0, 0, [3]string{"1", "0", "FALSE"}, [3]interface{}{int8(1), int8(0), int8(0)}},
		{"intnull", "INTEGER", "INT", scanTypeNullInt, true, 0, 0, [3]string{"0", "NULL", "42"}, [3]interface{}{ni0, niNULL, ni42}},
		{"smallint", "SMALLINT NOT NULL", "SMALLINT", scanTypeInt16, false, 0, 0, [3]string{"0", "-32768", "32767"}, [3]interface{}{int16(0), int16(-32768), int16(32767)}},
		{"smallintnull", "SMALLINT", "SMALLINT", scanTypeNullInt, true, 0, 0, [3]string{"0", "NULL", "42"}, [3]interface{}{ni0, niNULL, ni42}},
		{"int3null", "INT(3)", "INT", scanTypeNullInt, true, 0, 0, [3]string{"0", "NULL", "42"}, [3]interface{}{ni0, niNULL, ni42}},
		{"int7", "INT(7) NOT NULL", "INT", scanTypeInt32, false, 0, 0, [3]string{"0", "-1337", "42"}, [3]interface{}{int32(0), int32(-1337), int32(42)}},
		{"mediumintnull", "MEDIUMINT", "MEDIUMINT", scanTypeNullInt, true, 0, 0, [3]string{"0", "42", "NULL"}, [3]interface{}{ni0, ni42, niNULL}},
		{"bigint", "BIGINT NOT NULL", "BIGINT", scanTypeInt64, false, 0, 0, [3]string{"0", "65535", "-42"}, [3]interface{}{int64(0), int64(65535), int64(-42)}},
		{"bigintnull", "BIGINT", "BIGINT", scanTypeNullInt, true, 0, 0, [3]string{"NULL", "1", "42"}, [3]interface{}{niNULL, ni1, ni42}},
		{"tinyuint", "TINYINT UNSIGNED NOT NULL", "TINYINT", scanTypeUint8, false, 0, 0, [3]string{"0", "255", "42"}, [3]interface{}{uint8(0), uint8(255), uint8(42)}},
		{"smalluint", "SMALLINT UNSIGNED NOT NULL", "SMALLINT", scanTypeUint16, false, 0, 0, [3]string{"0", "65535", "42"}, [3]interface{}{uint16(0), uint16(65535), uint16(42)}},
		{"biguint", "BIGINT UNSIGNED NOT NULL", "BIGINT", scanTypeUint64, false, 0, 0, [3]string{"0", "65535", "42"}, [3]interface{}{uint64(0), uint64(65535), uint64(42)}},
		{"uint13", "INT(13) UNSIGNED NOT NULL", "INT", scanTypeUint32, false, 0, 0, [3]string{"0", "1337", "42"}, [3]interface{}{uint32(0), uint32(1337), uint32(42)}},
		{"float", "FLOAT NOT NULL", "FLOAT", scanTypeFloat32, false, math.MaxInt64, math.MaxInt64, [3]string{"0", "42", "13.37"}, [3]interface{}{float32(0), float32(42), float32(13.37)}},
		{"floatnull", "FLOAT", "FLOAT", scanTypeNullFloat, true, math.MaxInt64, math.MaxInt64, [3]string{"0", "NULL", "13.37"}, [3]interface{}{nf0, nfNULL, nf1337}},
		{"float74null", "FLOAT(7,4)", "FLOAT", scanTypeNullFloat, true, math.MaxInt64, 4, [3]string{"0", "NULL", "13.37"}, [3]interface{}{nf0, nfNULL, nf1337}},
		{"double", "DOUBLE NOT NULL", "DOUBLE", scanTypeFloat64, false, math.MaxInt64, math.MaxInt64, [3]string{"0", "42", "13.37"}, [3]interface{}{float64(0), float64(42), float64(13.37)}},
		{"doublenull", "DOUBLE", "DOUBLE", scanTypeNullFloat, true, math.MaxInt64, math.MaxInt64, [3]string{"0", "NULL", "13.37"}, [3]interface{}{nf0, nfNULL, nf1337}},
		{"decimal1", "DECIMAL(10,6) NOT NULL", "DECIMAL", scanTypeRawBytes, false, 10, 6, [3]string{"0", "13.37", "1234.123456"}, [3]interface{}{sql.RawBytes("0.000000"), sql.RawBytes("13.370000"), sql.RawBytes("1234.123456")}},
		{"decimal1null", "DECIMAL(10,6)", "DECIMAL", scanTypeRawBytes, true, 10, 6, [3]string{"0", "NULL", "1234.123456"}, [3]interface{}{sql.RawBytes("0.000000"), rbNULL, sql.RawBytes("1234.123456")}},
		{"decimal2", "DECIMAL(8,4) NOT NULL", "DECIMAL", scanTypeRawBytes, false, 8, 4, [3]string{"0", "13.37", "1234.123456"}, [3]interface{}{sql.RawBytes("0.0000"), sql.RawBytes("13.3700"), sql.RawBytes("1234.1235")}},
		{"decimal2null", "DECIMAL(8,4)", "DECIMAL", scanTypeRawBytes, true, 8, 4, [3]string{"0", "NULL", "1234.123456"}, [3]interface{}{sql.RawBytes("0.0000"), rbNULL, sql.RawBytes("1234.1235")}},
		{"decimal3", "DECIMAL(5,0) NOT NULL", "DECIMAL", scanTypeRawBytes, false, 5, 0, [3]string{"0", "13.37", "-12345.123456"}, [3]interface{}{rb0, sql.RawBytes("13"), sql.RawBytes("-12345")}},
		{"decimal3null", "DECIMAL(5,0)", "DECIMAL", scanTypeRawBytes, true, 5, 0, [3]string{"0", "NULL", "-12345.123456"}, [3]interface{}{rb0, rbNULL, sql.RawBytes("-12345")}},
		{"char25null", "CHAR(25)", "CHAR", scanTypeRawBytes, true, 0, 0, [3]string{"0", "NULL", "'Test'"}, [3]interface{}{rb0, rbNULL, rbTest}},
		{"varchar42", "VARCHAR(42) NOT NULL", "VARCHAR", scanTypeRawBytes, false, 0, 0, [3]string{"0", "'Test'", "42"}, [3]interface{}{rb0, rbTest, rb42}},
		{"binary4null", "BINARY(4)", "BINARY", scanTypeRawBytes, true, 0, 0, [3]string{"0", "NULL", "'Test'"}, [3]interface{}{rb0pad4, rbNULL, rbTest}},
		{"varbinary42", "VARBINARY(42) NOT NULL", "VARBINARY", scanTypeRawBytes, false, 0, 0, [3]string{"0", "'Test'", "42"}, [3]interface{}{rb0, rbTest, rb42}},
		{"tinyblobnull", "TINYBLOB", "BLOB", scanTypeRawBytes, true, 0, 0, [3]string{"0", "NULL", "'Test'"}, [3]interface{}{rb0, rbNULL, rbTest}},
		{"tinytextnull", "TINYTEXT", "TEXT", scanTypeRawBytes, true, 0, 0, [3]string{"0", "NULL", "'Test'"}, [3]interface{}{rb0, rbNULL, rbTest}},
		{"blobnull", "BLOB", "BLOB", scanTypeRawBytes, true, 0, 0, [3]string{"0", "NULL", "'Test'"}, [3]interface{}{rb0, rbNULL, rbTest}},
		{"textnull", "TEXT", "TEXT", scanTypeRawBytes, true, 0, 0, [3]string{"0", "NULL", "'Test'"}, [3]interface{}{rb0, rbNULL, rbTest}},
		{"mediumblob", "MEDIUMBLOB NOT NULL", "BLOB", scanTypeRawBytes, false, 0, 0, [3]string{"0", "'Test'", "42"}, [3]interface{}{rb0, rbTest, rb42}},
		{"mediumtext", "MEDIUMTEXT NOT NULL", "TEXT", scanTypeRawBytes, false, 0, 0, [3]string{"0", "'Test'", "42"}, [3]interface{}{rb0, rbTest, rb42}},
		{"longblob", "LONGBLOB NOT NULL", "BLOB", scanTypeRawBytes, false, 0, 0, [3]string{"0", "'Test'", "42"}, [3]interface{}{rb0, rbTest, rb42}},
		{"longtext", "LONGTEXT NOT NULL", "TEXT", scanTypeRawBytes, false, 0, 0, [3]string{"0", "'Test'", "42"}, [3]interface{}{rb0, rbTest, rb42}},
		{"datetime", "DATETIME", "DATETIME", scanTypeNullTime, true, 0, 0, [3]string{"'2006-01-02 15:04:05'", "'2006-01-02 15:04:05.1'", "'2006-01-02 15:04:05.111111'"}, [3]interface{}{nt0, nt0, nt0}},
		{"datetime2", "DATETIME(2)", "DATETIME", scanTypeNullTime, true, 2, 2, [3]string{"'2006-01-02 15:04:05'", "'2006-01-02 15:04:05.1'", "'2006-01-02 15:04:05.111111'"}, [3]interface{}{nt0, nt1, nt2}},
		{"datetime6", "DATETIME(6)", "DATETIME", scanTypeNullTime, true, 6, 6, [3]string{"'2006-01-02 15:04:05'", "'2006-01-02 15:04:05.1'", "'2006-01-02 15:04:05.111111'"}, [3]interface{}{nt0, nt1, nt6}},
		{"date", "DATE", "DATE", scanTypeNullTime, true, 0, 0, [3]string{"'2006-01-02'", "NULL", "'2006-03-04'"}, [3]interface{}{nd1, ndNULL, nd2}},
		{"year", "YEAR NOT NULL", "YEAR", scanTypeUint16, false, 0, 0, [3]string{"2006", "2000", "1994"}, [3]interface{}{uint16(2006), uint16(2000), uint16(1994)}},
	}

	schema := ""
	values1 := ""
	values2 := ""
	values3 := ""
	for _, column := range columns {
		schema += fmt.Sprintf("`%s` %s, ", column.name, column.fieldType)
		values1 += column.valuesIn[0] + ", "
		values2 += column.valuesIn[1] + ", "
		values3 += column.valuesIn[2] + ", "
	}
	schema = schema[:len(schema)-2]
	values1 = values1[:len(values1)-2]
	values2 = values2[:len(values2)-2]
	values3 = values3[:len(values3)-2]

	dsns := []string{
		dsn + "&parseTime=true",
		dsn + "&parseTime=false",
	}
	for _, testdsn := range dsns {
		runTests(t, testdsn, func(dbt *DBTest) {
			dbt.mustExec("CREATE TABLE test (" + schema + ")")
			dbt.mustExec("INSERT INTO test VALUES (" + values1 + "), (" + values2 + "), (" + values3 + ")")

			rows, err := dbt.db.Query("SELECT * FROM test")
			if err != nil {
				t.Fatalf("Query: %v", err)
			}

			tt, err := rows.ColumnTypes()
			if err != nil {
				t.Fatalf("ColumnTypes: %v", err)
			}

			if len(tt) != len(columns) {
				t.Fatalf("unexpected number of columns: expected %d, got %d", len(columns), len(tt))
			}

			types := make([]reflect.Type, len(tt))
			for i, tp := range tt {
				column := columns[i]

				// Name
				name := tp.Name()
				if name != column.name {
					t.Errorf("column name mismatch %s != %s", name, column.name)
					continue
				}

				// DatabaseTypeName
				databaseTypeName := tp.DatabaseTypeName()
				if databaseTypeName != column.databaseTypeName {
					t.Errorf("databasetypename name mismatch for column %q: %s != %s", name, databaseTypeName, column.databaseTypeName)
					continue
				}

				// ScanType
				scanType := tp.ScanType()
				if scanType != column.scanType {
					if scanType == nil {
						t.Errorf("scantype is null for column %q", name)
					} else {
						t.Errorf("scantype mismatch for column %q: %s != %s", name, scanType.Name(), column.scanType.Name())
					}
					continue
				}
				types[i] = scanType

				// Nullable
				nullable, ok := tp.Nullable()
				if !ok {
					t.Errorf("nullable not ok %q", name)
					continue
				}
				if nullable != column.nullable {
					t.Errorf("nullable mismatch for column %q: %t != %t", name, nullable, column.nullable)
				}

				// Length
				// length, ok := tp.Length()
				// if length != column.length {
				// 	if !ok {
				// 		t.Errorf("length not ok for column %q", name)
				// 	} else {
				// 		t.Errorf("length mismatch for column %q: %d != %d", name, length, column.length)
				// 	}
				// 	continue
				// }

				// Precision and Scale
				precision, scale, ok := tp.DecimalSize()
				if precision != column.precision {
					if !ok {
						t.Errorf("precision not ok for column %q", name)
					} else {
						t.Errorf("precision mismatch for column %q: %d != %d", name, precision, column.precision)
					}
					continue
				}
				if scale != column.scale {
					if !ok {
						t.Errorf("scale not ok for column %q", name)
					} else {
						t.Errorf("scale mismatch for column %q: %d != %d", name, scale, column.scale)
					}
					continue
				}
			}

			values := make([]interface{}, len(tt))
			for i := range values {
				values[i] = reflect.New(types[i]).Interface()
			}
			i := 0
			for rows.Next() {
				err = rows.Scan(values...)
				if err != nil {
					t.Fatalf("failed to scan values in %v", err)
				}
				for j := range values {
					value := reflect.ValueOf(values[j]).Elem().Interface()
					if !reflect.DeepEqual(value, columns[j].valuesOut[i]) {
						if columns[j].scanType == scanTypeRawBytes {
							t.Errorf("row %d, column %d: %v != %v", i, j, string(value.(sql.RawBytes)), string(columns[j].valuesOut[i].(sql.RawBytes)))
						} else {
							t.Errorf("row %d, column %d: %v != %v", i, j, value, columns[j].valuesOut[i])
						}
					}
				}
				i++
			}
			if i != 3 {
				t.Errorf("expected 3 rows, got %d", i)
			}

			if err := rows.Close(); err != nil {
				t.Errorf("error closing rows: %s", err)
			}
		})
	}
<<<<<<< HEAD
=======
}

func TestValuerWithValueReceiverGivenNilValue(t *testing.T) {
	runTests(t, dsn, func(dbt *DBTest) {
		dbt.mustExec("CREATE TABLE test (value VARCHAR(255))")
		dbt.db.Exec("INSERT INTO test VALUES (?)", (*testValuer)(nil))
		// This test will panic on the INSERT if ConvertValue() does not check for typed nil before calling Value()
	})
>>>>>>> 1a676ac6
}<|MERGE_RESOLUTION|>--- conflicted
+++ resolved
@@ -795,8 +795,6 @@
 			}
 		})
 	}
-<<<<<<< HEAD
-=======
 }
 
 func TestValuerWithValueReceiverGivenNilValue(t *testing.T) {
@@ -805,5 +803,4 @@
 		dbt.db.Exec("INSERT INTO test VALUES (?)", (*testValuer)(nil))
 		// This test will panic on the INSERT if ConvertValue() does not check for typed nil before calling Value()
 	})
->>>>>>> 1a676ac6
 }