// Go MySQL Driver - A MySQL-Driver for Go's database/sql package
//
// Copyright 2016 The Go-MySQL-Driver Authors. All rights reserved.
//
// This Source Code Form is subject to the terms of the Mozilla Public
// License, v. 2.0. If a copy of the MPL was not distributed with this file,
// You can obtain one at http://mozilla.org/MPL/2.0/.

package mysql

import (
	"bytes"
	"context"
	"crypto/rsa"
	"crypto/tls"
	"errors"
	"fmt"
	"math/big"
	"net"
	"net/url"
	"sort"
	"strconv"
	"strings"
	"time"
)

var (
	errInvalidDSNUnescaped       = errors.New("invalid DSN: did you forget to escape a param value?")
	errInvalidDSNAddr            = errors.New("invalid DSN: network address not terminated (missing closing brace)")
	errInvalidDSNNoSlash         = errors.New("invalid DSN: missing the slash separating the database name")
	errInvalidDSNUnsafeCollation = errors.New("invalid DSN: interpolateParams can not be used with unsafe collations")
)

// Config is a configuration parsed from a DSN string.
// If a new Config is created instead of being parsed from a DSN string,
// the NewConfig function should be used, which sets default values.
type Config struct {
	// non boolean fields

	User                 string            // Username
	Passwd               string            // Password (requires User)
	Net                  string            // Network (e.g. "tcp", "tcp6", "unix". default: "tcp")
	Addr                 string            // Address (default: "127.0.0.1:3306" for "tcp" and "/tmp/mysql.sock" for "unix")
	DBName               string            // Database name
	Params               map[string]string // Connection parameters
	ConnectionAttributes string            // Connection Attributes, comma-delimited string of user-defined "key:value" pairs
	charsets             []string          // Connection charset. When set, this will be set in SET NAMES <charset> query
	Collation            string            // Connection collation. When set, this will be set in SET NAMES <charset> COLLATE <collation> query
	Loc                  *time.Location    // Location for time.Time values
	MaxAllowedPacket     int               // Max packet size allowed
	ServerPubKey         string            // Server public key name
	TLSConfig            string            // TLS configuration name
	TLS                  *tls.Config       // TLS configuration, its priority is higher than TLSConfig
	Timeout              time.Duration     // Dial timeout
	ReadTimeout          time.Duration     // I/O read timeout
	WriteTimeout         time.Duration     // I/O write timeout
	Logger               Logger            // Logger
	// DialFunc specifies the dial function for creating connections
	DialFunc func(ctx context.Context, network, addr string) (net.Conn, error)

	// boolean fields

	AllowAllFiles            bool // Allow all files to be used with LOAD DATA LOCAL INFILE
	AllowCleartextPasswords  bool // Allows the cleartext client side plugin
	AllowFallbackToPlaintext bool // Allows fallback to unencrypted connection if server does not support TLS
	AllowNativePasswords     bool // Allows the native password authentication method
	AllowOldPasswords        bool // Allows the old insecure password method
	CheckConnLiveness        bool // Check connections for liveness before using them
	ClientFoundRows          bool // Return number of matching rows instead of rows changed
	ColumnsWithAlias         bool // Prepend table alias to column names
	InterpolateParams        bool // Interpolate placeholders into query string
	MultiStatements          bool // Allow multiple statements in one query
	ParseTime                bool // Parse time values to time.Time
	RejectReadOnly           bool // Reject read-only connections

	// unexported fields. new options should be come here.
	// boolean first. alphabetical order.

	compress bool // Enable zlib compression

	beforeConnect func(context.Context, *Config) error // Invoked before a connection is established
	pubKey        *rsa.PublicKey                       // Server public key
	timeTruncate  time.Duration                        // Truncate time.Time values to the specified duration
}

// Functional Options Pattern
// https://dave.cheney.net/2014/10/17/functional-options-for-friendly-apis
type Option func(*Config) error

// NewConfig creates a new Config and sets default values.
func NewConfig() *Config {
	cfg := &Config{
		Loc:                  time.UTC,
		MaxAllowedPacket:     defaultMaxAllowedPacket,
		Logger:               defaultLogger,
		AllowNativePasswords: true,
		CheckConnLiveness:    true,
	}
	return cfg
}

// Apply applies the given options to the Config object.
func (c *Config) Apply(opts ...Option) error {
	for _, opt := range opts {
		err := opt(c)
		if err != nil {
			return err
		}
	}
	return nil
}

// TimeTruncate sets the time duration to truncate time.Time values in
// query parameters.
func TimeTruncate(d time.Duration) Option {
	return func(cfg *Config) error {
		cfg.timeTruncate = d
		return nil
	}
}

// BeforeConnect sets the function to be invoked before a connection is established.
func BeforeConnect(fn func(context.Context, *Config) error) Option {
	return func(cfg *Config) error {
		cfg.beforeConnect = fn
		return nil
	}
}

// EnableCompress sets the compression mode.
func EnableCompression(yes bool) Option {
	return func(cfg *Config) error {
		cfg.compress = yes
		return nil
	}
}

func (cfg *Config) Clone() *Config {
	cp := *cfg
	if cp.TLS != nil {
		cp.TLS = cfg.TLS.Clone()
	}
	if len(cp.Params) > 0 {
		cp.Params = make(map[string]string, len(cfg.Params))
		for k, v := range cfg.Params {
			cp.Params[k] = v
		}
	}
	if cfg.pubKey != nil {
		cp.pubKey = &rsa.PublicKey{
			N: new(big.Int).Set(cfg.pubKey.N),
			E: cfg.pubKey.E,
		}
	}
	return &cp
}

func (cfg *Config) normalize() error {
	if cfg.InterpolateParams && cfg.Collation != "" && unsafeCollations[cfg.Collation] {
		return errInvalidDSNUnsafeCollation
	}

	// Set default network if empty
	if cfg.Net == "" {
		cfg.Net = "tcp"
	}

	// Set default address if empty
	if cfg.Addr == "" {
		switch cfg.Net {
		case "tcp":
			cfg.Addr = "127.0.0.1:3306"
		case "unix":
			cfg.Addr = "/tmp/mysql.sock"
		default:
			return errors.New("default addr for network '" + cfg.Net + "' unknown")
		}
	} else if cfg.Net == "tcp" {
		cfg.Addr = ensureHavePort(cfg.Addr)
	}

	if cfg.TLS == nil {
		switch cfg.TLSConfig {
		case "false", "":
			// don't set anything
		case "true":
			cfg.TLS = &tls.Config{}
		case "skip-verify":
			cfg.TLS = &tls.Config{InsecureSkipVerify: true}
		case "preferred":
			cfg.TLS = &tls.Config{InsecureSkipVerify: true}
			cfg.AllowFallbackToPlaintext = true
		default:
			cfg.TLS = getTLSConfigClone(cfg.TLSConfig)
			if cfg.TLS == nil {
				return errors.New("invalid value / unknown config name: " + cfg.TLSConfig)
			}
		}
	}

	if cfg.TLS != nil && cfg.TLS.ServerName == "" && !cfg.TLS.InsecureSkipVerify {
		host, _, err := net.SplitHostPort(cfg.Addr)
		if err == nil {
			cfg.TLS.ServerName = host
		}
	}

	if cfg.ServerPubKey != "" {
		cfg.pubKey = getServerPubKey(cfg.ServerPubKey)
		if cfg.pubKey == nil {
			return errors.New("invalid value / unknown server pub key name: " + cfg.ServerPubKey)
		}
	}

	if cfg.Logger == nil {
		cfg.Logger = defaultLogger
	}

	return nil
}

func writeDSNParam(buf *bytes.Buffer, hasParam *bool, name, value string) {
	buf.Grow(1 + len(name) + 1 + len(value))
	if !*hasParam {
		*hasParam = true
		buf.WriteByte('?')
	} else {
		buf.WriteByte('&')
	}
	buf.WriteString(name)
	buf.WriteByte('=')
	buf.WriteString(value)
}

// FormatDSN formats the given Config into a DSN string which can be passed to
// the driver.
//
// Note: use [NewConnector] and [database/sql.OpenDB] to open a connection from a [*Config].
func (cfg *Config) FormatDSN() string {
	var buf bytes.Buffer

	// [username[:password]@]
	if len(cfg.User) > 0 {
		buf.WriteString(cfg.User)
		if len(cfg.Passwd) > 0 {
			buf.WriteByte(':')
			buf.WriteString(cfg.Passwd)
		}
		buf.WriteByte('@')
	}

	// [protocol[(address)]]
	if len(cfg.Net) > 0 {
		buf.WriteString(cfg.Net)
		if len(cfg.Addr) > 0 {
			buf.WriteByte('(')
			buf.WriteString(cfg.Addr)
			buf.WriteByte(')')
		}
	}

	// /dbname
	buf.WriteByte('/')
	buf.WriteString(url.PathEscape(cfg.DBName))

	// [?param1=value1&...&paramN=valueN]
	hasParam := false

	if cfg.AllowAllFiles {
		hasParam = true
		buf.WriteString("?allowAllFiles=true")
	}

	if cfg.AllowCleartextPasswords {
		writeDSNParam(&buf, &hasParam, "allowCleartextPasswords", "true")
	}

	if cfg.AllowFallbackToPlaintext {
		writeDSNParam(&buf, &hasParam, "allowFallbackToPlaintext", "true")
	}

	if !cfg.AllowNativePasswords {
		writeDSNParam(&buf, &hasParam, "allowNativePasswords", "false")
	}

	if cfg.AllowOldPasswords {
		writeDSNParam(&buf, &hasParam, "allowOldPasswords", "true")
	}

	if !cfg.CheckConnLiveness {
		writeDSNParam(&buf, &hasParam, "checkConnLiveness", "false")
	}

	if cfg.ClientFoundRows {
		writeDSNParam(&buf, &hasParam, "clientFoundRows", "true")
	}

	if charsets := cfg.charsets; len(charsets) > 0 {
		writeDSNParam(&buf, &hasParam, "charset", strings.Join(charsets, ","))
	}

	if col := cfg.Collation; col != "" {
		writeDSNParam(&buf, &hasParam, "collation", col)
	}

	if cfg.ColumnsWithAlias {
		writeDSNParam(&buf, &hasParam, "columnsWithAlias", "true")
	}

<<<<<<< HEAD
	if cfg.ConnectionAttributes != "" {
		writeDSNParam(&buf, &hasParam, "connectionAttributes", url.QueryEscape(cfg.ConnectionAttributes))
=======
	if cfg.compress {
		writeDSNParam(&buf, &hasParam, "compress", "true")
>>>>>>> 58941dd8
	}

	if cfg.InterpolateParams {
		writeDSNParam(&buf, &hasParam, "interpolateParams", "true")
	}

	if cfg.Loc != time.UTC && cfg.Loc != nil {
		writeDSNParam(&buf, &hasParam, "loc", url.QueryEscape(cfg.Loc.String()))
	}

	if cfg.MultiStatements {
		writeDSNParam(&buf, &hasParam, "multiStatements", "true")
	}

	if cfg.ParseTime {
		writeDSNParam(&buf, &hasParam, "parseTime", "true")
	}

	if cfg.timeTruncate > 0 {
		writeDSNParam(&buf, &hasParam, "timeTruncate", cfg.timeTruncate.String())
	}

	if cfg.ReadTimeout > 0 {
		writeDSNParam(&buf, &hasParam, "readTimeout", cfg.ReadTimeout.String())
	}

	if cfg.RejectReadOnly {
		writeDSNParam(&buf, &hasParam, "rejectReadOnly", "true")
	}

	if len(cfg.ServerPubKey) > 0 {
		writeDSNParam(&buf, &hasParam, "serverPubKey", url.QueryEscape(cfg.ServerPubKey))
	}

	if cfg.Timeout > 0 {
		writeDSNParam(&buf, &hasParam, "timeout", cfg.Timeout.String())
	}

	if len(cfg.TLSConfig) > 0 {
		writeDSNParam(&buf, &hasParam, "tls", url.QueryEscape(cfg.TLSConfig))
	}

	if cfg.WriteTimeout > 0 {
		writeDSNParam(&buf, &hasParam, "writeTimeout", cfg.WriteTimeout.String())
	}

	if cfg.MaxAllowedPacket != defaultMaxAllowedPacket {
		writeDSNParam(&buf, &hasParam, "maxAllowedPacket", strconv.Itoa(cfg.MaxAllowedPacket))
	}

	// other params
	if cfg.Params != nil {
		var params []string
		for param := range cfg.Params {
			params = append(params, param)
		}
		sort.Strings(params)
		for _, param := range params {
			writeDSNParam(&buf, &hasParam, param, url.QueryEscape(cfg.Params[param]))
		}
	}

	return buf.String()
}

// ParseDSN parses the DSN string to a Config
func ParseDSN(dsn string) (cfg *Config, err error) {
	// New config with some default values
	cfg = NewConfig()

	// [user[:password]@][net[(addr)]]/dbname[?param1=value1&paramN=valueN]
	// Find the last '/' (since the password or the net addr might contain a '/')
	foundSlash := false
	for i := len(dsn) - 1; i >= 0; i-- {
		if dsn[i] == '/' {
			foundSlash = true
			var j, k int

			// left part is empty if i <= 0
			if i > 0 {
				// [username[:password]@][protocol[(address)]]
				// Find the last '@' in dsn[:i]
				for j = i; j >= 0; j-- {
					if dsn[j] == '@' {
						// username[:password]
						// Find the first ':' in dsn[:j]
						for k = 0; k < j; k++ {
							if dsn[k] == ':' {
								cfg.Passwd = dsn[k+1 : j]
								break
							}
						}
						cfg.User = dsn[:k]

						break
					}
				}

				// [protocol[(address)]]
				// Find the first '(' in dsn[j+1:i]
				for k = j + 1; k < i; k++ {
					if dsn[k] == '(' {
						// dsn[i-1] must be == ')' if an address is specified
						if dsn[i-1] != ')' {
							if strings.ContainsRune(dsn[k+1:i], ')') {
								return nil, errInvalidDSNUnescaped
							}
							return nil, errInvalidDSNAddr
						}
						cfg.Addr = dsn[k+1 : i-1]
						break
					}
				}
				cfg.Net = dsn[j+1 : k]
			}

			// dbname[?param1=value1&...&paramN=valueN]
			// Find the first '?' in dsn[i+1:]
			for j = i + 1; j < len(dsn); j++ {
				if dsn[j] == '?' {
					if err = parseDSNParams(cfg, dsn[j+1:]); err != nil {
						return
					}
					break
				}
			}

			dbname := dsn[i+1 : j]
			if cfg.DBName, err = url.PathUnescape(dbname); err != nil {
				return nil, fmt.Errorf("invalid dbname %q: %w", dbname, err)
			}

			break
		}
	}

	if !foundSlash && len(dsn) > 0 {
		return nil, errInvalidDSNNoSlash
	}

	if err = cfg.normalize(); err != nil {
		return nil, err
	}
	return
}

// parseDSNParams parses the DSN "query string"
// Values must be url.QueryEscape'ed
func parseDSNParams(cfg *Config, params string) (err error) {
	for _, v := range strings.Split(params, "&") {
		key, value, found := strings.Cut(v, "=")
		if !found {
			continue
		}

		// cfg params
		switch key {
		// Disable INFILE allowlist / enable all files
		case "allowAllFiles":
			var isBool bool
			cfg.AllowAllFiles, isBool = readBool(value)
			if !isBool {
				return errors.New("invalid bool value: " + value)
			}

		// Use cleartext authentication mode (MySQL 5.5.10+)
		case "allowCleartextPasswords":
			var isBool bool
			cfg.AllowCleartextPasswords, isBool = readBool(value)
			if !isBool {
				return errors.New("invalid bool value: " + value)
			}

		// Allow fallback to unencrypted connection if server does not support TLS
		case "allowFallbackToPlaintext":
			var isBool bool
			cfg.AllowFallbackToPlaintext, isBool = readBool(value)
			if !isBool {
				return errors.New("invalid bool value: " + value)
			}

		// Use native password authentication
		case "allowNativePasswords":
			var isBool bool
			cfg.AllowNativePasswords, isBool = readBool(value)
			if !isBool {
				return errors.New("invalid bool value: " + value)
			}

		// Use old authentication mode (pre MySQL 4.1)
		case "allowOldPasswords":
			var isBool bool
			cfg.AllowOldPasswords, isBool = readBool(value)
			if !isBool {
				return errors.New("invalid bool value: " + value)
			}

		// Check connections for Liveness before using them
		case "checkConnLiveness":
			var isBool bool
			cfg.CheckConnLiveness, isBool = readBool(value)
			if !isBool {
				return errors.New("invalid bool value: " + value)
			}

		// Switch "rowsAffected" mode
		case "clientFoundRows":
			var isBool bool
			cfg.ClientFoundRows, isBool = readBool(value)
			if !isBool {
				return errors.New("invalid bool value: " + value)
			}

		// charset
		case "charset":
			cfg.charsets = strings.Split(value, ",")

		// Collation
		case "collation":
			cfg.Collation = value

		case "columnsWithAlias":
			var isBool bool
			cfg.ColumnsWithAlias, isBool = readBool(value)
			if !isBool {
				return errors.New("invalid bool value: " + value)
			}

		// Compression
		case "compress":
			var isBool bool
			cfg.compress, isBool = readBool(value)
			if !isBool {
				return errors.New("invalid bool value: " + value)
			}

		// Enable client side placeholder substitution
		case "interpolateParams":
			var isBool bool
			cfg.InterpolateParams, isBool = readBool(value)
			if !isBool {
				return errors.New("invalid bool value: " + value)
			}

		// Time Location
		case "loc":
			if value, err = url.QueryUnescape(value); err != nil {
				return
			}
			cfg.Loc, err = time.LoadLocation(value)
			if err != nil {
				return
			}

		// multiple statements in one query
		case "multiStatements":
			var isBool bool
			cfg.MultiStatements, isBool = readBool(value)
			if !isBool {
				return errors.New("invalid bool value: " + value)
			}

		// time.Time parsing
		case "parseTime":
			var isBool bool
			cfg.ParseTime, isBool = readBool(value)
			if !isBool {
				return errors.New("invalid bool value: " + value)
			}

		// time.Time truncation
		case "timeTruncate":
			cfg.timeTruncate, err = time.ParseDuration(value)
			if err != nil {
				return fmt.Errorf("invalid timeTruncate value: %v, error: %w", value, err)
			}

		// I/O read Timeout
		case "readTimeout":
			cfg.ReadTimeout, err = time.ParseDuration(value)
			if err != nil {
				return
			}

		// Reject read-only connections
		case "rejectReadOnly":
			var isBool bool
			cfg.RejectReadOnly, isBool = readBool(value)
			if !isBool {
				return errors.New("invalid bool value: " + value)
			}

		// Server public key
		case "serverPubKey":
			name, err := url.QueryUnescape(value)
			if err != nil {
				return fmt.Errorf("invalid value for server pub key name: %v", err)
			}
			cfg.ServerPubKey = name

		// Strict mode
		case "strict":
			panic("strict mode has been removed. See https://github.com/go-sql-driver/mysql/wiki/strict-mode")

		// Dial Timeout
		case "timeout":
			cfg.Timeout, err = time.ParseDuration(value)
			if err != nil {
				return
			}

		// TLS-Encryption
		case "tls":
			boolValue, isBool := readBool(value)
			if isBool {
				if boolValue {
					cfg.TLSConfig = "true"
				} else {
					cfg.TLSConfig = "false"
				}
			} else if vl := strings.ToLower(value); vl == "skip-verify" || vl == "preferred" {
				cfg.TLSConfig = vl
			} else {
				name, err := url.QueryUnescape(value)
				if err != nil {
					return fmt.Errorf("invalid value for TLS config name: %v", err)
				}
				cfg.TLSConfig = name
			}

		// I/O write Timeout
		case "writeTimeout":
			cfg.WriteTimeout, err = time.ParseDuration(value)
			if err != nil {
				return
			}
		case "maxAllowedPacket":
			cfg.MaxAllowedPacket, err = strconv.Atoi(value)
			if err != nil {
				return
			}

		// Connection attributes
		case "connectionAttributes":
			connectionAttributes, err := url.QueryUnescape(value)
			if err != nil {
				return fmt.Errorf("invalid connectionAttributes value: %v", err)
			}
			cfg.ConnectionAttributes = connectionAttributes

		default:
			// lazy init
			if cfg.Params == nil {
				cfg.Params = make(map[string]string)
			}

			if cfg.Params[key], err = url.QueryUnescape(value); err != nil {
				return
			}
		}
	}

	return
}

func ensureHavePort(addr string) string {
	if _, _, err := net.SplitHostPort(addr); err != nil {
		return net.JoinHostPort(addr, "3306")
	}
	return addr
}<|MERGE_RESOLUTION|>--- conflicted
+++ resolved
@@ -307,13 +307,11 @@
 		writeDSNParam(&buf, &hasParam, "columnsWithAlias", "true")
 	}
 
-<<<<<<< HEAD
 	if cfg.ConnectionAttributes != "" {
 		writeDSNParam(&buf, &hasParam, "connectionAttributes", url.QueryEscape(cfg.ConnectionAttributes))
-=======
+
 	if cfg.compress {
 		writeDSNParam(&buf, &hasParam, "compress", "true")
->>>>>>> 58941dd8
 	}
 
 	if cfg.InterpolateParams {
