// Go MySQL Driver - A MySQL-Driver for Go's database/sql package
//
// Copyright 2016 The Go-MySQL-Driver Authors. All rights reserved.
//
// This Source Code Form is subject to the terms of the Mozilla Public
// License, v. 2.0. If a copy of the MPL was not distributed with this file,
// You can obtain one at http://mozilla.org/MPL/2.0/.

package mysql

import (
	"bytes"
	"context"
	"crypto/rsa"
	"crypto/tls"
	"errors"
	"fmt"
	"math/big"
	"net"
	"net/url"
	"sort"
	"strconv"
	"strings"
	"time"
)

var (
	errInvalidDSNUnescaped       = errors.New("invalid DSN: did you forget to escape a param value?")
	errInvalidDSNAddr            = errors.New("invalid DSN: network address not terminated (missing closing brace)")
	errInvalidDSNNoSlash         = errors.New("invalid DSN: missing the slash separating the database name")
	errInvalidDSNUnsafeCollation = errors.New("invalid DSN: interpolateParams can not be used with unsafe collations")
)

// Config is a configuration parsed from a DSN string.
// If a new Config is created instead of being parsed from a DSN string,
// the NewConfig function should be used, which sets default values.
type Config struct {
	// non boolean fields

	User                 string            // Username
	Passwd               string            // Password (requires User)
	Net                  string            // Network (e.g. "tcp", "tcp6", "unix". default: "tcp")
	Addr                 string            // Address (default: "127.0.0.1:3306" for "tcp" and "/tmp/mysql.sock" for "unix")
	DBName               string            // Database name
	Params               map[string]string // Connection parameters
	ConnectionAttributes string            // Connection Attributes, comma-delimited string of user-defined "key:value" pairs
	Collation            string            // Connection collation
	Loc                  *time.Location    // Location for time.Time values
	MaxAllowedPacket     int               // Max packet size allowed
	ServerPubKey         string            // Server public key name
	TLSConfig            string            // TLS configuration name
	TLS                  *tls.Config       // TLS configuration, its priority is higher than TLSConfig
	Timeout              time.Duration     // Dial timeout
	ReadTimeout          time.Duration     // I/O read timeout
	WriteTimeout         time.Duration     // I/O write timeout
	Logger               Logger            // Logger

	// boolean fields

	AllowAllFiles            bool // Allow all files to be used with LOAD DATA LOCAL INFILE
	AllowCleartextPasswords  bool // Allows the cleartext client side plugin
	AllowFallbackToPlaintext bool // Allows fallback to unencrypted connection if server does not support TLS
	AllowNativePasswords     bool // Allows the native password authentication method
	AllowOldPasswords        bool // Allows the old insecure password method
	CheckConnLiveness        bool // Check connections for liveness before using them
	ClientFoundRows          bool // Return number of matching rows instead of rows changed
	ColumnsWithAlias         bool // Prepend table alias to column names
	InterpolateParams        bool // Interpolate placeholders into query string
	MultiStatements          bool // Allow multiple statements in one query
	ParseTime                bool // Parse time values to time.Time
	RejectReadOnly           bool // Reject read-only connections

<<<<<<< HEAD
	Compress          CompressionMode // Compress packets
	MinCompressLength int             // Don't compress packets less than this number of bytes
}

type CompressionMode string

const (
	CompressionModeDisabled  CompressionMode = "disabled"
	CompressionModePreferred CompressionMode = "preferred"
	CompressionModeRequired  CompressionMode = "required"
)
=======
	// unexported fields. new options should be come here

	beforeConnect func(context.Context, *Config) error // Invoked before a connection is established
	pubKey        *rsa.PublicKey                       // Server public key
	timeTruncate  time.Duration                        // Truncate time.Time values to the specified duration
}

// Functional Options Pattern
// https://dave.cheney.net/2014/10/17/functional-options-for-friendly-apis
type Option func(*Config) error
>>>>>>> 3147497d

// NewConfig creates a new Config and sets default values.
func NewConfig() *Config {
	cfg := &Config{
		Loc:                  time.UTC,
		MaxAllowedPacket:     defaultMaxAllowedPacket,
		Logger:               defaultLogger,
		AllowNativePasswords: true,
		CheckConnLiveness:    true,
		Compress:             CompressionModeDisabled,
		MinCompressLength:    defaultMinCompressLength,
	}

	return cfg
}

// Apply applies the given options to the Config object.
func (c *Config) Apply(opts ...Option) error {
	for _, opt := range opts {
		err := opt(c)
		if err != nil {
			return err
		}
	}
	return nil
}

// TimeTruncate sets the time duration to truncate time.Time values in
// query parameters.
func TimeTruncate(d time.Duration) Option {
	return func(cfg *Config) error {
		cfg.timeTruncate = d
		return nil
	}
}

// BeforeConnect sets the function to be invoked before a connection is established.
func BeforeConnect(fn func(context.Context, *Config) error) Option {
	return func(cfg *Config) error {
		cfg.beforeConnect = fn
		return nil
	}
}

func (cfg *Config) Clone() *Config {
	cp := *cfg
	if cp.TLS != nil {
		cp.TLS = cfg.TLS.Clone()
	}
	if len(cp.Params) > 0 {
		cp.Params = make(map[string]string, len(cfg.Params))
		for k, v := range cfg.Params {
			cp.Params[k] = v
		}
	}
	if cfg.pubKey != nil {
		cp.pubKey = &rsa.PublicKey{
			N: new(big.Int).Set(cfg.pubKey.N),
			E: cfg.pubKey.E,
		}
	}
	return &cp
}

func (cfg *Config) normalize() error {
	if cfg.InterpolateParams && cfg.Collation != "" && unsafeCollations[cfg.Collation] {
		return errInvalidDSNUnsafeCollation
	}

	// Set default network if empty
	if cfg.Net == "" {
		cfg.Net = "tcp"
	}

	// Set default address if empty
	if cfg.Addr == "" {
		switch cfg.Net {
		case "tcp":
			cfg.Addr = "127.0.0.1:3306"
		case "unix":
			cfg.Addr = "/tmp/mysql.sock"
		default:
			return errors.New("default addr for network '" + cfg.Net + "' unknown")
		}
	} else if cfg.Net == "tcp" {
		cfg.Addr = ensureHavePort(cfg.Addr)
	}

	if cfg.TLS == nil {
		switch cfg.TLSConfig {
		case "false", "":
			// don't set anything
		case "true":
			cfg.TLS = &tls.Config{}
		case "skip-verify":
			cfg.TLS = &tls.Config{InsecureSkipVerify: true}
		case "preferred":
			cfg.TLS = &tls.Config{InsecureSkipVerify: true}
			cfg.AllowFallbackToPlaintext = true
		default:
			cfg.TLS = getTLSConfigClone(cfg.TLSConfig)
			if cfg.TLS == nil {
				return errors.New("invalid value / unknown config name: " + cfg.TLSConfig)
			}
		}
	}

	if cfg.TLS != nil && cfg.TLS.ServerName == "" && !cfg.TLS.InsecureSkipVerify {
		host, _, err := net.SplitHostPort(cfg.Addr)
		if err == nil {
			cfg.TLS.ServerName = host
		}
	}

	if cfg.ServerPubKey != "" {
		cfg.pubKey = getServerPubKey(cfg.ServerPubKey)
		if cfg.pubKey == nil {
			return errors.New("invalid value / unknown server pub key name: " + cfg.ServerPubKey)
		}
	}

	if cfg.Logger == nil {
		cfg.Logger = defaultLogger
	}

	return nil
}

func writeDSNParam(buf *bytes.Buffer, hasParam *bool, name, value string) {
	buf.Grow(1 + len(name) + 1 + len(value))
	if !*hasParam {
		*hasParam = true
		buf.WriteByte('?')
	} else {
		buf.WriteByte('&')
	}
	buf.WriteString(name)
	buf.WriteByte('=')
	buf.WriteString(value)
}

// FormatDSN formats the given Config into a DSN string which can be passed to
// the driver.
//
// Note: use [NewConnector] and [database/sql.OpenDB] to open a connection from a [*Config].
func (cfg *Config) FormatDSN() string {
	var buf bytes.Buffer

	// [username[:password]@]
	if len(cfg.User) > 0 {
		buf.WriteString(cfg.User)
		if len(cfg.Passwd) > 0 {
			buf.WriteByte(':')
			buf.WriteString(cfg.Passwd)
		}
		buf.WriteByte('@')
	}

	// [protocol[(address)]]
	if len(cfg.Net) > 0 {
		buf.WriteString(cfg.Net)
		if len(cfg.Addr) > 0 {
			buf.WriteByte('(')
			buf.WriteString(cfg.Addr)
			buf.WriteByte(')')
		}
	}

	// /dbname
	buf.WriteByte('/')
	buf.WriteString(url.PathEscape(cfg.DBName))

	// [?param1=value1&...&paramN=valueN]
	hasParam := false

	if cfg.AllowAllFiles {
		hasParam = true
		buf.WriteString("?allowAllFiles=true")
	}

	if cfg.AllowCleartextPasswords {
		writeDSNParam(&buf, &hasParam, "allowCleartextPasswords", "true")
	}

	if cfg.AllowFallbackToPlaintext {
		writeDSNParam(&buf, &hasParam, "allowFallbackToPlaintext", "true")
	}

	if !cfg.AllowNativePasswords {
		writeDSNParam(&buf, &hasParam, "allowNativePasswords", "false")
	}

	if cfg.AllowOldPasswords {
		writeDSNParam(&buf, &hasParam, "allowOldPasswords", "true")
	}

	if !cfg.CheckConnLiveness {
		writeDSNParam(&buf, &hasParam, "checkConnLiveness", "false")
	}

	if cfg.ClientFoundRows {
		writeDSNParam(&buf, &hasParam, "clientFoundRows", "true")
	}

	if col := cfg.Collation; col != "" {
		writeDSNParam(&buf, &hasParam, "collation", col)
	}

	if cfg.ColumnsWithAlias {
		writeDSNParam(&buf, &hasParam, "columnsWithAlias", "true")
	}

	if cfg.Compress != CompressionModeDisabled {
		writeDSNParam(&buf, &hasParam, "compress", url.QueryEscape(string(cfg.Compress)))
	}

	if cfg.MinCompressLength != defaultMinCompressLength {
		writeDSNParam(&buf, &hasParam, "minCompressLength", strconv.Itoa(cfg.MinCompressLength))
	}

	if cfg.InterpolateParams {
		writeDSNParam(&buf, &hasParam, "interpolateParams", "true")
	}

	if cfg.Loc != time.UTC && cfg.Loc != nil {
		writeDSNParam(&buf, &hasParam, "loc", url.QueryEscape(cfg.Loc.String()))
	}

	if cfg.MultiStatements {
		writeDSNParam(&buf, &hasParam, "multiStatements", "true")
	}

	if cfg.ParseTime {
		writeDSNParam(&buf, &hasParam, "parseTime", "true")
	}

	if cfg.timeTruncate > 0 {
		writeDSNParam(&buf, &hasParam, "timeTruncate", cfg.timeTruncate.String())
	}

	if cfg.ReadTimeout > 0 {
		writeDSNParam(&buf, &hasParam, "readTimeout", cfg.ReadTimeout.String())
	}

	if cfg.RejectReadOnly {
		writeDSNParam(&buf, &hasParam, "rejectReadOnly", "true")
	}

	if len(cfg.ServerPubKey) > 0 {
		writeDSNParam(&buf, &hasParam, "serverPubKey", url.QueryEscape(cfg.ServerPubKey))
	}

	if cfg.Timeout > 0 {
		writeDSNParam(&buf, &hasParam, "timeout", cfg.Timeout.String())
	}

	if len(cfg.TLSConfig) > 0 {
		writeDSNParam(&buf, &hasParam, "tls", url.QueryEscape(cfg.TLSConfig))
	}

	if cfg.WriteTimeout > 0 {
		writeDSNParam(&buf, &hasParam, "writeTimeout", cfg.WriteTimeout.String())
	}

	if cfg.MaxAllowedPacket != defaultMaxAllowedPacket {
		writeDSNParam(&buf, &hasParam, "maxAllowedPacket", strconv.Itoa(cfg.MaxAllowedPacket))
	}

	// other params
	if cfg.Params != nil {
		var params []string
		for param := range cfg.Params {
			params = append(params, param)
		}
		sort.Strings(params)
		for _, param := range params {
			writeDSNParam(&buf, &hasParam, param, url.QueryEscape(cfg.Params[param]))
		}
	}

	return buf.String()
}

// ParseDSN parses the DSN string to a Config
func ParseDSN(dsn string) (cfg *Config, err error) {
	// New config with some default values
	cfg = NewConfig()

	// [user[:password]@][net[(addr)]]/dbname[?param1=value1&paramN=valueN]
	// Find the last '/' (since the password or the net addr might contain a '/')
	foundSlash := false
	for i := len(dsn) - 1; i >= 0; i-- {
		if dsn[i] == '/' {
			foundSlash = true
			var j, k int

			// left part is empty if i <= 0
			if i > 0 {
				// [username[:password]@][protocol[(address)]]
				// Find the last '@' in dsn[:i]
				for j = i; j >= 0; j-- {
					if dsn[j] == '@' {
						// username[:password]
						// Find the first ':' in dsn[:j]
						for k = 0; k < j; k++ {
							if dsn[k] == ':' {
								cfg.Passwd = dsn[k+1 : j]
								break
							}
						}
						cfg.User = dsn[:k]

						break
					}
				}

				// [protocol[(address)]]
				// Find the first '(' in dsn[j+1:i]
				for k = j + 1; k < i; k++ {
					if dsn[k] == '(' {
						// dsn[i-1] must be == ')' if an address is specified
						if dsn[i-1] != ')' {
							if strings.ContainsRune(dsn[k+1:i], ')') {
								return nil, errInvalidDSNUnescaped
							}
							return nil, errInvalidDSNAddr
						}
						cfg.Addr = dsn[k+1 : i-1]
						break
					}
				}
				cfg.Net = dsn[j+1 : k]
			}

			// dbname[?param1=value1&...&paramN=valueN]
			// Find the first '?' in dsn[i+1:]
			for j = i + 1; j < len(dsn); j++ {
				if dsn[j] == '?' {
					if err = parseDSNParams(cfg, dsn[j+1:]); err != nil {
						return
					}
					break
				}
			}

			dbname := dsn[i+1 : j]
			if cfg.DBName, err = url.PathUnescape(dbname); err != nil {
				return nil, fmt.Errorf("invalid dbname %q: %w", dbname, err)
			}

			break
		}
	}

	if !foundSlash && len(dsn) > 0 {
		return nil, errInvalidDSNNoSlash
	}

	if err = cfg.normalize(); err != nil {
		return nil, err
	}
	return
}

// parseDSNParams parses the DSN "query string"
// Values must be url.QueryEscape'ed
func parseDSNParams(cfg *Config, params string) (err error) {
	for _, v := range strings.Split(params, "&") {
		key, value, found := strings.Cut(v, "=")
		if !found {
			continue
		}

		// cfg params
		switch key {
		// Disable INFILE allowlist / enable all files
		case "allowAllFiles":
			var isBool bool
			cfg.AllowAllFiles, isBool = readBool(value)
			if !isBool {
				return errors.New("invalid bool value: " + value)
			}

		// Use cleartext authentication mode (MySQL 5.5.10+)
		case "allowCleartextPasswords":
			var isBool bool
			cfg.AllowCleartextPasswords, isBool = readBool(value)
			if !isBool {
				return errors.New("invalid bool value: " + value)
			}

		// Allow fallback to unencrypted connection if server does not support TLS
		case "allowFallbackToPlaintext":
			var isBool bool
			cfg.AllowFallbackToPlaintext, isBool = readBool(value)
			if !isBool {
				return errors.New("invalid bool value: " + value)
			}

		// Use native password authentication
		case "allowNativePasswords":
			var isBool bool
			cfg.AllowNativePasswords, isBool = readBool(value)
			if !isBool {
				return errors.New("invalid bool value: " + value)
			}

		// Use old authentication mode (pre MySQL 4.1)
		case "allowOldPasswords":
			var isBool bool
			cfg.AllowOldPasswords, isBool = readBool(value)
			if !isBool {
				return errors.New("invalid bool value: " + value)
			}

		// Check connections for Liveness before using them
		case "checkConnLiveness":
			var isBool bool
			cfg.CheckConnLiveness, isBool = readBool(value)
			if !isBool {
				return errors.New("invalid bool value: " + value)
			}

		// Switch "rowsAffected" mode
		case "clientFoundRows":
			var isBool bool
			cfg.ClientFoundRows, isBool = readBool(value)
			if !isBool {
				return errors.New("invalid bool value: " + value)
			}

		// Collation
		case "collation":
			cfg.Collation = value

		case "columnsWithAlias":
			var isBool bool
			cfg.ColumnsWithAlias, isBool = readBool(value)
			if !isBool {
				return errors.New("invalid bool value: " + value)
			}

		// Compression
		case "compress":
			boolValue, isBool := readBool(value)
			if isBool {
				if boolValue {
					cfg.Compress = CompressionModePreferred
				} else {
					cfg.Compress = CompressionModeDisabled
				}
			} else {
				switch strings.ToLower(value) {
				case string(CompressionModeDisabled):
					cfg.Compress = CompressionModeDisabled
				case string(CompressionModePreferred):
					cfg.Compress = CompressionModePreferred
				case string(CompressionModeRequired):
					cfg.Compress = CompressionModeRequired
				default:
					return fmt.Errorf("invalid value for compression mode")
				}
			}
		case "minCompressLength":
			cfg.MinCompressLength, err = strconv.Atoi(value)
			if err != nil {
				return
			}

		// Enable client side placeholder substitution
		case "interpolateParams":
			var isBool bool
			cfg.InterpolateParams, isBool = readBool(value)
			if !isBool {
				return errors.New("invalid bool value: " + value)
			}

		// Time Location
		case "loc":
			if value, err = url.QueryUnescape(value); err != nil {
				return
			}
			cfg.Loc, err = time.LoadLocation(value)
			if err != nil {
				return
			}

		// multiple statements in one query
		case "multiStatements":
			var isBool bool
			cfg.MultiStatements, isBool = readBool(value)
			if !isBool {
				return errors.New("invalid bool value: " + value)
			}

		// time.Time parsing
		case "parseTime":
			var isBool bool
			cfg.ParseTime, isBool = readBool(value)
			if !isBool {
				return errors.New("invalid bool value: " + value)
			}

		// time.Time truncation
		case "timeTruncate":
			cfg.timeTruncate, err = time.ParseDuration(value)
			if err != nil {
				return fmt.Errorf("invalid timeTruncate value: %v, error: %w", value, err)
			}

		// I/O read Timeout
		case "readTimeout":
			cfg.ReadTimeout, err = time.ParseDuration(value)
			if err != nil {
				return
			}

		// Reject read-only connections
		case "rejectReadOnly":
			var isBool bool
			cfg.RejectReadOnly, isBool = readBool(value)
			if !isBool {
				return errors.New("invalid bool value: " + value)
			}

		// Server public key
		case "serverPubKey":
			name, err := url.QueryUnescape(value)
			if err != nil {
				return fmt.Errorf("invalid value for server pub key name: %v", err)
			}
			cfg.ServerPubKey = name

		// Strict mode
		case "strict":
			panic("strict mode has been removed. See https://github.com/go-sql-driver/mysql/wiki/strict-mode")

		// Dial Timeout
		case "timeout":
			cfg.Timeout, err = time.ParseDuration(value)
			if err != nil {
				return
			}

		// TLS-Encryption
		case "tls":
			boolValue, isBool := readBool(value)
			if isBool {
				if boolValue {
					cfg.TLSConfig = "true"
				} else {
					cfg.TLSConfig = "false"
				}
			} else if vl := strings.ToLower(value); vl == "skip-verify" || vl == "preferred" {
				cfg.TLSConfig = vl
			} else {
				name, err := url.QueryUnescape(value)
				if err != nil {
					return fmt.Errorf("invalid value for TLS config name: %v", err)
				}
				cfg.TLSConfig = name
			}

		// I/O write Timeout
		case "writeTimeout":
			cfg.WriteTimeout, err = time.ParseDuration(value)
			if err != nil {
				return
			}
		case "maxAllowedPacket":
			cfg.MaxAllowedPacket, err = strconv.Atoi(value)
			if err != nil {
				return
			}

		// Connection attributes
		case "connectionAttributes":
			connectionAttributes, err := url.QueryUnescape(value)
			if err != nil {
				return fmt.Errorf("invalid connectionAttributes value: %v", err)
			}
			cfg.ConnectionAttributes = connectionAttributes

		default:
			// lazy init
			if cfg.Params == nil {
				cfg.Params = make(map[string]string)
			}

			if cfg.Params[key], err = url.QueryUnescape(value); err != nil {
				return
			}
		}
	}

	return
}

func ensureHavePort(addr string) string {
	if _, _, err := net.SplitHostPort(addr); err != nil {
		return net.JoinHostPort(addr, "3306")
	}
	return addr
}<|MERGE_RESOLUTION|>--- conflicted
+++ resolved
@@ -70,9 +70,13 @@
 	ParseTime                bool // Parse time values to time.Time
 	RejectReadOnly           bool // Reject read-only connections
 
-<<<<<<< HEAD
-	Compress          CompressionMode // Compress packets
-	MinCompressLength int             // Don't compress packets less than this number of bytes
+	// unexported fields. new options should be come here
+
+	beforeConnect     func(context.Context, *Config) error // Invoked before a connection is established
+	pubKey            *rsa.PublicKey                       // Server public key
+	timeTruncate      time.Duration                        // Truncate time.Time values to the specified duration
+	Compress          CompressionMode                      // Compress packets
+	MinCompressLength int                                  // Don't compress packets less than this number of bytes
 }
 
 type CompressionMode string
@@ -82,18 +86,10 @@
 	CompressionModePreferred CompressionMode = "preferred"
 	CompressionModeRequired  CompressionMode = "required"
 )
-=======
-	// unexported fields. new options should be come here
-
-	beforeConnect func(context.Context, *Config) error // Invoked before a connection is established
-	pubKey        *rsa.PublicKey                       // Server public key
-	timeTruncate  time.Duration                        // Truncate time.Time values to the specified duration
-}
 
 // Functional Options Pattern
 // https://dave.cheney.net/2014/10/17/functional-options-for-friendly-apis
 type Option func(*Config) error
->>>>>>> 3147497d
 
 // NewConfig creates a new Config and sets default values.
 func NewConfig() *Config {
