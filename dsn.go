// Go MySQL Driver - A MySQL-Driver for Go's database/sql package
//
// Copyright 2016 The Go-MySQL-Driver Authors. All rights reserved.
//
// This Source Code Form is subject to the terms of the Mozilla Public
// License, v. 2.0. If a copy of the MPL was not distributed with this file,
// You can obtain one at http://mozilla.org/MPL/2.0/.

package mysql

import (
	"bytes"
	"crypto/rsa"
	"crypto/tls"
	"errors"
	"fmt"
	"math/big"
	"net"
	"net/url"
	"sort"
	"strconv"
	"strings"
	"time"
)

var (
	errInvalidDSNUnescaped       = errors.New("invalid DSN: did you forget to escape a param value?")
	errInvalidDSNAddr            = errors.New("invalid DSN: network address not terminated (missing closing brace)")
	errInvalidDSNNoSlash         = errors.New("invalid DSN: missing the slash separating the database name")
	errInvalidDSNUnsafeCollation = errors.New("invalid DSN: interpolateParams can not be used with unsafe collations")
)

// Config is a configuration parsed from a DSN string.
// If a new Config is created instead of being parsed from a DSN string,
// the NewConfig function should be used, which sets default values.
type Config struct {
<<<<<<< HEAD
	User                 string            // Username
	Passwd               string            // Password (requires User)
	Net                  string            // Network type
	Addr                 string            // Network address (requires Net)
	DBName               string            // Database name
	Params               map[string]string // Connection parameters
	Collation            string            // Connection collation
	Loc                  *time.Location    // Location for time.Time values
	MaxAllowedPacket     int               // Max packet size allowed
	ServerPubKey         string            // Server public key name
	pubKey               *rsa.PublicKey    // Server public key
	TLSConfig            string            // TLS configuration name
	TLS                  *tls.Config       // TLS configuration, its priority is higher than TLSConfig
	Timeout              time.Duration     // Dial timeout
	ReadTimeout          time.Duration     // I/O read timeout
	WriteTimeout         time.Duration     // I/O write timeout
	ConnectionAttributes string            // Connection Attributes, comma-delimited string of user-defined "key:value" pairs
=======
	User             string            // Username
	Passwd           string            // Password (requires User)
	Net              string            // Network type
	Addr             string            // Network address (requires Net)
	DBName           string            // Database name
	Params           map[string]string // Connection parameters
	Collation        string            // Connection collation
	Loc              *time.Location    // Location for time.Time values
	MaxAllowedPacket int               // Max packet size allowed
	ServerPubKey     string            // Server public key name
	pubKey           *rsa.PublicKey    // Server public key
	TLSConfig        string            // TLS configuration name
	TLS              *tls.Config       // TLS configuration, its priority is higher than TLSConfig
	Timeout          time.Duration     // Dial timeout
	ReadTimeout      time.Duration     // I/O read timeout
	WriteTimeout     time.Duration     // I/O write timeout
	Logger           Logger            // Logger
>>>>>>> 191a7c4c

	AllowAllFiles            bool // Allow all files to be used with LOAD DATA LOCAL INFILE
	AllowCleartextPasswords  bool // Allows the cleartext client side plugin
	AllowFallbackToPlaintext bool // Allows fallback to unencrypted connection if server does not support TLS
	AllowNativePasswords     bool // Allows the native password authentication method
	AllowOldPasswords        bool // Allows the old insecure password method
	CheckConnLiveness        bool // Check connections for liveness before using them
	ClientFoundRows          bool // Return number of matching rows instead of rows changed
	ColumnsWithAlias         bool // Prepend table alias to column names
	InterpolateParams        bool // Interpolate placeholders into query string
	MultiStatements          bool // Allow multiple statements in one query
	ParseTime                bool // Parse time values to time.Time
	RejectReadOnly           bool // Reject read-only connections
}

// NewConfig creates a new Config and sets default values.
func NewConfig() *Config {
	return &Config{
		Collation:            defaultCollation,
		Loc:                  time.UTC,
		MaxAllowedPacket:     defaultMaxAllowedPacket,
		Logger:               defaultLogger,
		AllowNativePasswords: true,
		CheckConnLiveness:    true,
	}
}

func (cfg *Config) Clone() *Config {
	cp := *cfg
	if cp.TLS != nil {
		cp.TLS = cfg.TLS.Clone()
	}
	if len(cp.Params) > 0 {
		cp.Params = make(map[string]string, len(cfg.Params))
		for k, v := range cfg.Params {
			cp.Params[k] = v
		}
	}
	if cfg.pubKey != nil {
		cp.pubKey = &rsa.PublicKey{
			N: new(big.Int).Set(cfg.pubKey.N),
			E: cfg.pubKey.E,
		}
	}
	return &cp
}

func (cfg *Config) normalize() error {
	if cfg.InterpolateParams && unsafeCollations[cfg.Collation] {
		return errInvalidDSNUnsafeCollation
	}

	// Set default network if empty
	if cfg.Net == "" {
		cfg.Net = "tcp"
	}

	// Set default address if empty
	if cfg.Addr == "" {
		switch cfg.Net {
		case "tcp":
			cfg.Addr = "127.0.0.1:3306"
		case "unix":
			cfg.Addr = "/tmp/mysql.sock"
		default:
			return errors.New("default addr for network '" + cfg.Net + "' unknown")
		}
	} else if cfg.Net == "tcp" {
		cfg.Addr = ensureHavePort(cfg.Addr)
	}

	if cfg.TLS == nil {
		switch cfg.TLSConfig {
		case "false", "":
			// don't set anything
		case "true":
			cfg.TLS = &tls.Config{}
		case "skip-verify":
			cfg.TLS = &tls.Config{InsecureSkipVerify: true}
		case "preferred":
			cfg.TLS = &tls.Config{InsecureSkipVerify: true}
			cfg.AllowFallbackToPlaintext = true
		default:
			cfg.TLS = getTLSConfigClone(cfg.TLSConfig)
			if cfg.TLS == nil {
				return errors.New("invalid value / unknown config name: " + cfg.TLSConfig)
			}
		}
	}

	if cfg.TLS != nil && cfg.TLS.ServerName == "" && !cfg.TLS.InsecureSkipVerify {
		host, _, err := net.SplitHostPort(cfg.Addr)
		if err == nil {
			cfg.TLS.ServerName = host
		}
	}

	if cfg.ServerPubKey != "" {
		cfg.pubKey = getServerPubKey(cfg.ServerPubKey)
		if cfg.pubKey == nil {
			return errors.New("invalid value / unknown server pub key name: " + cfg.ServerPubKey)
		}
	}

	if cfg.Logger == nil {
		cfg.Logger = defaultLogger
	}

	return nil
}

func writeDSNParam(buf *bytes.Buffer, hasParam *bool, name, value string) {
	buf.Grow(1 + len(name) + 1 + len(value))
	if !*hasParam {
		*hasParam = true
		buf.WriteByte('?')
	} else {
		buf.WriteByte('&')
	}
	buf.WriteString(name)
	buf.WriteByte('=')
	buf.WriteString(value)
}

// FormatDSN formats the given Config into a DSN string which can be passed to
// the driver.
func (cfg *Config) FormatDSN() string {
	var buf bytes.Buffer

	// [username[:password]@]
	if len(cfg.User) > 0 {
		buf.WriteString(cfg.User)
		if len(cfg.Passwd) > 0 {
			buf.WriteByte(':')
			buf.WriteString(cfg.Passwd)
		}
		buf.WriteByte('@')
	}

	// [protocol[(address)]]
	if len(cfg.Net) > 0 {
		buf.WriteString(cfg.Net)
		if len(cfg.Addr) > 0 {
			buf.WriteByte('(')
			buf.WriteString(cfg.Addr)
			buf.WriteByte(')')
		}
	}

	// /dbname
	buf.WriteByte('/')
	buf.WriteString(cfg.DBName)

	// [?param1=value1&...&paramN=valueN]
	hasParam := false

	if cfg.AllowAllFiles {
		hasParam = true
		buf.WriteString("?allowAllFiles=true")
	}

	if cfg.AllowCleartextPasswords {
		writeDSNParam(&buf, &hasParam, "allowCleartextPasswords", "true")
	}

	if cfg.AllowFallbackToPlaintext {
		writeDSNParam(&buf, &hasParam, "allowFallbackToPlaintext", "true")
	}

	if !cfg.AllowNativePasswords {
		writeDSNParam(&buf, &hasParam, "allowNativePasswords", "false")
	}

	if cfg.AllowOldPasswords {
		writeDSNParam(&buf, &hasParam, "allowOldPasswords", "true")
	}

	if !cfg.CheckConnLiveness {
		writeDSNParam(&buf, &hasParam, "checkConnLiveness", "false")
	}

	if cfg.ClientFoundRows {
		writeDSNParam(&buf, &hasParam, "clientFoundRows", "true")
	}

	if col := cfg.Collation; col != defaultCollation && len(col) > 0 {
		writeDSNParam(&buf, &hasParam, "collation", col)
	}

	if cfg.ColumnsWithAlias {
		writeDSNParam(&buf, &hasParam, "columnsWithAlias", "true")
	}

	if cfg.InterpolateParams {
		writeDSNParam(&buf, &hasParam, "interpolateParams", "true")
	}

	if cfg.Loc != time.UTC && cfg.Loc != nil {
		writeDSNParam(&buf, &hasParam, "loc", url.QueryEscape(cfg.Loc.String()))
	}

	if cfg.MultiStatements {
		writeDSNParam(&buf, &hasParam, "multiStatements", "true")
	}

	if cfg.ParseTime {
		writeDSNParam(&buf, &hasParam, "parseTime", "true")
	}

	if cfg.ReadTimeout > 0 {
		writeDSNParam(&buf, &hasParam, "readTimeout", cfg.ReadTimeout.String())
	}

	if cfg.RejectReadOnly {
		writeDSNParam(&buf, &hasParam, "rejectReadOnly", "true")
	}

	if len(cfg.ServerPubKey) > 0 {
		writeDSNParam(&buf, &hasParam, "serverPubKey", url.QueryEscape(cfg.ServerPubKey))
	}

	if cfg.Timeout > 0 {
		writeDSNParam(&buf, &hasParam, "timeout", cfg.Timeout.String())
	}

	if len(cfg.TLSConfig) > 0 {
		writeDSNParam(&buf, &hasParam, "tls", url.QueryEscape(cfg.TLSConfig))
	}

	if cfg.WriteTimeout > 0 {
		writeDSNParam(&buf, &hasParam, "writeTimeout", cfg.WriteTimeout.String())
	}

	if cfg.MaxAllowedPacket != defaultMaxAllowedPacket {
		writeDSNParam(&buf, &hasParam, "maxAllowedPacket", strconv.Itoa(cfg.MaxAllowedPacket))
	}

	// other params
	if cfg.Params != nil {
		var params []string
		for param := range cfg.Params {
			params = append(params, param)
		}
		sort.Strings(params)
		for _, param := range params {
			writeDSNParam(&buf, &hasParam, param, url.QueryEscape(cfg.Params[param]))
		}
	}

	return buf.String()
}

// ParseDSN parses the DSN string to a Config
func ParseDSN(dsn string) (cfg *Config, err error) {
	// New config with some default values
	cfg = NewConfig()

	// [user[:password]@][net[(addr)]]/dbname[?param1=value1&paramN=valueN]
	// Find the last '/' (since the password or the net addr might contain a '/')
	foundSlash := false
	for i := len(dsn) - 1; i >= 0; i-- {
		if dsn[i] == '/' {
			foundSlash = true
			var j, k int

			// left part is empty if i <= 0
			if i > 0 {
				// [username[:password]@][protocol[(address)]]
				// Find the last '@' in dsn[:i]
				for j = i; j >= 0; j-- {
					if dsn[j] == '@' {
						// username[:password]
						// Find the first ':' in dsn[:j]
						for k = 0; k < j; k++ {
							if dsn[k] == ':' {
								cfg.Passwd = dsn[k+1 : j]
								break
							}
						}
						cfg.User = dsn[:k]

						break
					}
				}

				// [protocol[(address)]]
				// Find the first '(' in dsn[j+1:i]
				for k = j + 1; k < i; k++ {
					if dsn[k] == '(' {
						// dsn[i-1] must be == ')' if an address is specified
						if dsn[i-1] != ')' {
							if strings.ContainsRune(dsn[k+1:i], ')') {
								return nil, errInvalidDSNUnescaped
							}
							return nil, errInvalidDSNAddr
						}
						cfg.Addr = dsn[k+1 : i-1]
						break
					}
				}
				cfg.Net = dsn[j+1 : k]
			}

			// dbname[?param1=value1&...&paramN=valueN]
			// Find the first '?' in dsn[i+1:]
			for j = i + 1; j < len(dsn); j++ {
				if dsn[j] == '?' {
					if err = parseDSNParams(cfg, dsn[j+1:]); err != nil {
						return
					}
					break
				}
			}
			cfg.DBName = dsn[i+1 : j]

			break
		}
	}

	if !foundSlash && len(dsn) > 0 {
		return nil, errInvalidDSNNoSlash
	}

	if err = cfg.normalize(); err != nil {
		return nil, err
	}
	return
}

// parseDSNParams parses the DSN "query string"
// Values must be url.QueryEscape'ed
func parseDSNParams(cfg *Config, params string) (err error) {
	for _, v := range strings.Split(params, "&") {
		param := strings.SplitN(v, "=", 2)
		if len(param) != 2 {
			continue
		}

		// cfg params
		switch value := param[1]; param[0] {
		// Disable INFILE allowlist / enable all files
		case "allowAllFiles":
			var isBool bool
			cfg.AllowAllFiles, isBool = readBool(value)
			if !isBool {
				return errors.New("invalid bool value: " + value)
			}

		// Use cleartext authentication mode (MySQL 5.5.10+)
		case "allowCleartextPasswords":
			var isBool bool
			cfg.AllowCleartextPasswords, isBool = readBool(value)
			if !isBool {
				return errors.New("invalid bool value: " + value)
			}

		// Allow fallback to unencrypted connection if server does not support TLS
		case "allowFallbackToPlaintext":
			var isBool bool
			cfg.AllowFallbackToPlaintext, isBool = readBool(value)
			if !isBool {
				return errors.New("invalid bool value: " + value)
			}

		// Use native password authentication
		case "allowNativePasswords":
			var isBool bool
			cfg.AllowNativePasswords, isBool = readBool(value)
			if !isBool {
				return errors.New("invalid bool value: " + value)
			}

		// Use old authentication mode (pre MySQL 4.1)
		case "allowOldPasswords":
			var isBool bool
			cfg.AllowOldPasswords, isBool = readBool(value)
			if !isBool {
				return errors.New("invalid bool value: " + value)
			}

		// Check connections for Liveness before using them
		case "checkConnLiveness":
			var isBool bool
			cfg.CheckConnLiveness, isBool = readBool(value)
			if !isBool {
				return errors.New("invalid bool value: " + value)
			}

		// Switch "rowsAffected" mode
		case "clientFoundRows":
			var isBool bool
			cfg.ClientFoundRows, isBool = readBool(value)
			if !isBool {
				return errors.New("invalid bool value: " + value)
			}

		// Collation
		case "collation":
			cfg.Collation = value

		case "columnsWithAlias":
			var isBool bool
			cfg.ColumnsWithAlias, isBool = readBool(value)
			if !isBool {
				return errors.New("invalid bool value: " + value)
			}

		// Compression
		case "compress":
			return errors.New("compression not implemented yet")

		// Enable client side placeholder substitution
		case "interpolateParams":
			var isBool bool
			cfg.InterpolateParams, isBool = readBool(value)
			if !isBool {
				return errors.New("invalid bool value: " + value)
			}

		// Time Location
		case "loc":
			if value, err = url.QueryUnescape(value); err != nil {
				return
			}
			cfg.Loc, err = time.LoadLocation(value)
			if err != nil {
				return
			}

		// multiple statements in one query
		case "multiStatements":
			var isBool bool
			cfg.MultiStatements, isBool = readBool(value)
			if !isBool {
				return errors.New("invalid bool value: " + value)
			}

		// time.Time parsing
		case "parseTime":
			var isBool bool
			cfg.ParseTime, isBool = readBool(value)
			if !isBool {
				return errors.New("invalid bool value: " + value)
			}

		// I/O read Timeout
		case "readTimeout":
			cfg.ReadTimeout, err = time.ParseDuration(value)
			if err != nil {
				return
			}

		// Reject read-only connections
		case "rejectReadOnly":
			var isBool bool
			cfg.RejectReadOnly, isBool = readBool(value)
			if !isBool {
				return errors.New("invalid bool value: " + value)
			}

		// Server public key
		case "serverPubKey":
			name, err := url.QueryUnescape(value)
			if err != nil {
				return fmt.Errorf("invalid value for server pub key name: %v", err)
			}
			cfg.ServerPubKey = name

		// Strict mode
		case "strict":
			panic("strict mode has been removed. See https://github.com/go-sql-driver/mysql/wiki/strict-mode")

		// Dial Timeout
		case "timeout":
			cfg.Timeout, err = time.ParseDuration(value)
			if err != nil {
				return
			}

		// TLS-Encryption
		case "tls":
			boolValue, isBool := readBool(value)
			if isBool {
				if boolValue {
					cfg.TLSConfig = "true"
				} else {
					cfg.TLSConfig = "false"
				}
			} else if vl := strings.ToLower(value); vl == "skip-verify" || vl == "preferred" {
				cfg.TLSConfig = vl
			} else {
				name, err := url.QueryUnescape(value)
				if err != nil {
					return fmt.Errorf("invalid value for TLS config name: %v", err)
				}
				cfg.TLSConfig = name
			}

		// I/O write Timeout
		case "writeTimeout":
			cfg.WriteTimeout, err = time.ParseDuration(value)
			if err != nil {
				return
			}
		case "maxAllowedPacket":
			cfg.MaxAllowedPacket, err = strconv.Atoi(value)
			if err != nil {
				return
			}

		// Connection attributes
		case "connectionAttributes":
			cfg.ConnectionAttributes = value

		default:
			// lazy init
			if cfg.Params == nil {
				cfg.Params = make(map[string]string)
			}

			if cfg.Params[param[0]], err = url.QueryUnescape(value); err != nil {
				return
			}
		}
	}

	return
}

func ensureHavePort(addr string) string {
	if _, _, err := net.SplitHostPort(addr); err != nil {
		return net.JoinHostPort(addr, "3306")
	}
	return addr
}<|MERGE_RESOLUTION|>--- conflicted
+++ resolved
@@ -34,13 +34,13 @@
 // If a new Config is created instead of being parsed from a DSN string,
 // the NewConfig function should be used, which sets default values.
 type Config struct {
-<<<<<<< HEAD
 	User                 string            // Username
 	Passwd               string            // Password (requires User)
 	Net                  string            // Network type
 	Addr                 string            // Network address (requires Net)
 	DBName               string            // Database name
 	Params               map[string]string // Connection parameters
+	ConnectionAttributes string            // Connection Attributes, comma-delimited string of user-defined "key:value" pairs
 	Collation            string            // Connection collation
 	Loc                  *time.Location    // Location for time.Time values
 	MaxAllowedPacket     int               // Max packet size allowed
@@ -51,26 +51,7 @@
 	Timeout              time.Duration     // Dial timeout
 	ReadTimeout          time.Duration     // I/O read timeout
 	WriteTimeout         time.Duration     // I/O write timeout
-	ConnectionAttributes string            // Connection Attributes, comma-delimited string of user-defined "key:value" pairs
-=======
-	User             string            // Username
-	Passwd           string            // Password (requires User)
-	Net              string            // Network type
-	Addr             string            // Network address (requires Net)
-	DBName           string            // Database name
-	Params           map[string]string // Connection parameters
-	Collation        string            // Connection collation
-	Loc              *time.Location    // Location for time.Time values
-	MaxAllowedPacket int               // Max packet size allowed
-	ServerPubKey     string            // Server public key name
-	pubKey           *rsa.PublicKey    // Server public key
-	TLSConfig        string            // TLS configuration name
-	TLS              *tls.Config       // TLS configuration, its priority is higher than TLSConfig
-	Timeout          time.Duration     // Dial timeout
-	ReadTimeout      time.Duration     // I/O read timeout
-	WriteTimeout     time.Duration     // I/O write timeout
-	Logger           Logger            // Logger
->>>>>>> 191a7c4c
+	Logger               Logger            // Logger
 
 	AllowAllFiles            bool // Allow all files to be used with LOAD DATA LOCAL INFILE
 	AllowCleartextPasswords  bool // Allows the cleartext client side plugin
