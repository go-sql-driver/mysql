--- conflicted
+++ resolved
@@ -13,7 +13,6 @@
 	"crypto/rsa"
 	"crypto/tls"
 	"crypto/x509"
-	"encoding/hex"
 	"encoding/pem"
 	"fmt"
 	"testing"
@@ -364,22 +363,13 @@
 	}
 
 	// check written auth response
-	authRespStart := 4 + 4 + 4 + 1 + 23 + len(mc.cfg.User)
+	authRespStart := 4 + 4 + 4 + 1 + 23 + len(mc.cfg.User) + 1
 	authRespEnd := authRespStart + 1 + len(authResp)
+	writtenAuthRespLen := conn.written[authRespStart]
 	writtenAuthResp := conn.written[authRespStart+1 : authRespEnd]
-<<<<<<< HEAD
-	expectedAuthResp := []byte("secret")
-	if !bytes.Equal(writtenAuthResp, expectedAuthResp) {
-		t.Fatalf("unexpected written auth response:\n%s\nExpected:\n%s\n",
-			hex.Dump(writtenAuthResp), hex.Dump(expectedAuthResp))
-	}
-	if conn.written[authRespEnd] != 0 {
-		t.Fatalf("Expected null-terminated")
-=======
 	expectedAuthResp := []byte{115, 101, 99, 114, 101, 116, 0}
 	if writtenAuthRespLen != 7 || !bytes.Equal(writtenAuthResp, expectedAuthResp) {
 		t.Fatalf("unexpected written auth response (%d bytes): %v", writtenAuthRespLen, writtenAuthResp)
->>>>>>> e8f8fcdb
 	}
 	conn.written = nil
 
@@ -694,15 +684,6 @@
 	}
 
 	// check written auth response
-<<<<<<< HEAD
-	authRespStart := 4 + 4 + 4 + 1 + 23 + len(mc.cfg.User)
-	authRespEnd := authRespStart + 1 + len(authResp)
-	writtenAuthResp := conn.written[authRespStart+1 : authRespEnd]
-	expectedAuthResp := []byte("secret")
-	if !bytes.Equal(writtenAuthResp, expectedAuthResp) {
-		t.Fatalf("unexpected written auth response:\n%s\nExpected:\n%s\n",
-			hex.Dump(writtenAuthResp), hex.Dump(expectedAuthResp))
-=======
 	authRespStart := 4 + 4 + 4 + 1 + 23 + len(mc.cfg.User) + 1
 	authRespEnd := authRespStart + 1 + len(authResp)
 	writtenAuthRespLen := conn.written[authRespStart]
@@ -710,12 +691,7 @@
 	expectedAuthResp := []byte{115, 101, 99, 114, 101, 116, 0}
 	if writtenAuthRespLen != 7 || !bytes.Equal(writtenAuthResp, expectedAuthResp) {
 		t.Fatalf("unexpected written auth response (%d bytes): %v", writtenAuthRespLen, writtenAuthResp)
->>>>>>> e8f8fcdb
-	}
-	if conn.written[authRespEnd] != 0 {
-		t.Fatalf("Expected null-terminated")
-	}
-
+	}
 	conn.written = nil
 
 	// auth response (OK)
