// Go MySQL Driver - A MySQL-Driver for Go's database/sql package
//
// Copyright 2012 The Go-MySQL-Driver Authors. All rights reserved.
//
// This Source Code Form is subject to the terms of the Mozilla Public
// License, v. 2.0. If a copy of the MPL was not distributed with this file,
// You can obtain one at http://mozilla.org/MPL/2.0/.

package mysql

import (
	"database/sql/driver"
	"fmt"
	"io"
	"reflect"
	"strconv"
)

type mysqlStmt struct {
	mc         *mysqlConn
	id         uint32
	paramCount int
}

func (stmt *mysqlStmt) Close() error {
	if stmt.mc == nil || stmt.mc.closed.IsSet() {
		// driver.Stmt.Close can be called more than once, thus this function
		// has to be idempotent.
		// See also Issue #450 and golang/go#16019.
		//errLog.Print(ErrInvalidConn)
		return driver.ErrBadConn
	}

	err := stmt.mc.writeCommandPacketUint32(comStmtClose, stmt.id)
	stmt.mc = nil
	return err
}

func (stmt *mysqlStmt) NumInput() int {
	return stmt.paramCount
}

func (stmt *mysqlStmt) ColumnConverter(idx int) driver.ValueConverter {
	return converter{}
}

func (stmt *mysqlStmt) Exec(args []driver.Value) (driver.Result, error) {
	if stmt.mc.closed.IsSet() {
		errLog.Print(ErrInvalidConn)
		return nil, driver.ErrBadConn
	}
	// Send command
	err := stmt.writeExecutePacket(args)
	if err != nil {
		return nil, stmt.mc.markBadConn(err)
	}

	mc := stmt.mc

	mc.affectedRows = 0
	mc.insertId = 0

	// Read Result
	resLen, err := mc.readResultSetHeaderPacket()
	if err != nil {
		return nil, err
	}

	if resLen > 0 {
		// Columns
		if err = mc.readUntilEOF(); err != nil {
			return nil, err
		}

		// Rows
		if err := mc.readUntilEOF(); err != nil {
			return nil, err
		}
	}

	if err := mc.discardResults(); err != nil {
		return nil, err
	}

	return &mysqlResult{
		affectedRows: int64(mc.affectedRows),
		insertId:     int64(mc.insertId),
	}, nil
}

func (stmt *mysqlStmt) Query(args []driver.Value) (driver.Rows, error) {
	return stmt.query(args)
}

func (stmt *mysqlStmt) query(args []driver.Value) (*binaryRows, error) {
	if stmt.mc.closed.IsSet() {
		errLog.Print(ErrInvalidConn)
		return nil, driver.ErrBadConn
	}
	// Send command
	err := stmt.writeExecutePacket(args)
	if err != nil {
		return nil, stmt.mc.markBadConn(err)
	}

	mc := stmt.mc

	// Read Result
	resLen, err := mc.readResultSetHeaderPacket()
	if err != nil {
		return nil, err
	}

	rows := new(binaryRows)

	if resLen > 0 {
		rows.mc = mc
		rows.rs.columns, err = mc.readColumns(resLen)
	} else {
		rows.rs.done = true

		switch err := rows.NextResultSet(); err {
		case nil, io.EOF:
			return rows, nil
		default:
			return nil, err
		}
	}

	return rows, err
}

type converter struct{}

// ConvertValue mirrors the reference/default converter in database/sql/driver
// with _one_ exception.  We support uint64 with their high bit and the default
// implementation does not.  This function should be kept in sync with
// database/sql/driver defaultConverter.ConvertValue() except for that
// deliberate difference.
func (c converter) ConvertValue(v interface{}) (driver.Value, error) {
	if driver.IsValue(v) {
		return v, nil
	}

<<<<<<< HEAD
	if v != nil {
		if valuer, ok := v.(driver.Valuer); ok {
			return valuer.Value()
		}
=======
	if vr, ok := v.(driver.Valuer); ok {
		sv, err := callValuerValue(vr)
		if err != nil {
			return nil, err
		}
		if !driver.IsValue(sv) {
			return nil, fmt.Errorf("non-Value type %T returned from Value", sv)
		}
		return sv, nil
>>>>>>> 1a676ac6
	}

	rv := reflect.ValueOf(v)
	switch rv.Kind() {
	case reflect.Ptr:
		// indirect pointers
		if rv.IsNil() {
			return nil, nil
		} else {
			return c.ConvertValue(rv.Elem().Interface())
		}
	case reflect.Int, reflect.Int8, reflect.Int16, reflect.Int32, reflect.Int64:
		return rv.Int(), nil
	case reflect.Uint, reflect.Uint8, reflect.Uint16, reflect.Uint32:
		return int64(rv.Uint()), nil
	case reflect.Uint64:
		u64 := rv.Uint()
		if u64 >= 1<<63 {
			return strconv.FormatUint(u64, 10), nil
		}
		return int64(u64), nil
	case reflect.Float32, reflect.Float64:
		return rv.Float(), nil
	case reflect.Bool:
		return rv.Bool(), nil
	case reflect.Slice:
		ek := rv.Type().Elem().Kind()
		if ek == reflect.Uint8 {
			return rv.Bytes(), nil
		}
		return nil, fmt.Errorf("unsupported type %T, a slice of %s", v, ek)
	case reflect.String:
		return rv.String(), nil
	}
	return nil, fmt.Errorf("unsupported type %T, a %s", v, rv.Kind())
}

var valuerReflectType = reflect.TypeOf((*driver.Valuer)(nil)).Elem()

// callValuerValue returns vr.Value(), with one exception:
// If vr.Value is an auto-generated method on a pointer type and the
// pointer is nil, it would panic at runtime in the panicwrap
// method. Treat it like nil instead.
//
// This is so people can implement driver.Value on value types and
// still use nil pointers to those types to mean nil/NULL, just like
// string/*string.
//
// This is an exact copy of the same-named unexported function from the
// database/sql package.
func callValuerValue(vr driver.Valuer) (v driver.Value, err error) {
	if rv := reflect.ValueOf(vr); rv.Kind() == reflect.Ptr &&
		rv.IsNil() &&
		rv.Type().Elem().Implements(valuerReflectType) {
		return nil, nil
	}
	return vr.Value()
}<|MERGE_RESOLUTION|>--- conflicted
+++ resolved
@@ -142,12 +142,6 @@
 		return v, nil
 	}
 
-<<<<<<< HEAD
-	if v != nil {
-		if valuer, ok := v.(driver.Valuer); ok {
-			return valuer.Value()
-		}
-=======
 	if vr, ok := v.(driver.Valuer); ok {
 		sv, err := callValuerValue(vr)
 		if err != nil {
@@ -157,7 +151,6 @@
 			return nil, fmt.Errorf("non-Value type %T returned from Value", sv)
 		}
 		return sv, nil
->>>>>>> 1a676ac6
 	}
 
 	rv := reflect.ValueOf(v)
