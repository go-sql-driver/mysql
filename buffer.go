// Go MySQL Driver - A MySQL-Driver for Go's database/sql package
//
// Copyright 2013 The Go-MySQL-Driver Authors. All rights reserved.
//
// This Source Code Form is subject to the terms of the Mozilla Public
// License, v. 2.0. If a copy of the MPL was not distributed with this file,
// You can obtain one at http://mozilla.org/MPL/2.0/.

package mysql

import (
	"io"
	"net"
	"time"
)

const defaultBufSize = 4096
const maxCachedBufSize = 256 * 1024

// A buffer which is used for both reading and writing.
// This is possible since communication on each connection is synchronous.
// In other words, we can't write and read simultaneously on the same connection.
// The buffer is similar to bufio.Reader / Writer but zero-copy-ish
// Also highly optimized for this particular use case.
// This buffer is backed by two byte slices in a double-buffering scheme
type buffer struct {
	buf     []byte // buf is a byte buffer who's length and capacity are equal.
	nc      net.Conn
	idx     int
	length  int
	timeout time.Duration
	dbuf    [2][]byte // dbuf is an array with the two byte slices that back this buffer
	flipcnt uint      // flipccnt is the current buffer counter for double-buffering
}

// newBuffer allocates and returns a new buffer.
func newBuffer(nc net.Conn) buffer {
	fg := make([]byte, defaultBufSize)
	return buffer{
		buf:  fg,
		nc:   nc,
		dbuf: [2][]byte{fg, nil},
	}
}

// flip replaces the active buffer with the background buffer
// this is a delayed flip that simply increases the buffer counter;
// the actual flip will be performed the next time we call `buffer.fill`
func (b *buffer) flip() {
	b.flipcnt += 1
}

// fill reads into the buffer until at least _need_ bytes are in it
func (b *buffer) fill(need int) error {
	n := b.length
	// fill data into its double-buffering target: if we've called
	// flip on this buffer, we'll be copying to the background buffer,
	// and then filling it with network data; otherwise we'll just move
	// the contents of the current buffer to the front before filling it
	dest := b.dbuf[b.flipcnt&1]

	// grow buffer if necessary to fit the whole packet.
	if need > len(dest) {
		// Round up to the next multiple of the default size
		dest = make([]byte, ((need/defaultBufSize)+1)*defaultBufSize)

		// if the allocated buffer is not too large, move it to backing storage
		// to prevent extra allocations on applications that perform large reads
		if len(dest) <= maxCachedBufSize {
			b.dbuf[b.flipcnt&1] = dest
		}
	}

	// if we're filling the fg buffer, move the existing data to the start of it.
	// if we're filling the bg buffer, copy over the data
	if n > 0 {
		copy(dest[:n], b.buf[b.idx:])
	}

	b.buf = dest
	b.idx = 0

	for {
		if b.timeout > 0 {
			if err := b.nc.SetReadDeadline(time.Now().Add(b.timeout)); err != nil {
				return err
			}
		}

		nn, err := b.nc.Read(b.buf[n:])
		n += nn

		switch err {
		case nil:
			if n < need {
				continue
			}
			b.length = n
			return nil

		case io.EOF:
			if n >= need {
				b.length = n
				return nil
			}
			return io.ErrUnexpectedEOF

		default:
			return err
		}
	}
}

// returns next N bytes from buffer.
// The returned slice is only guaranteed to be valid until the next read
func (b *buffer) readNext(need int) ([]byte, error) {
	if b.length < need {
		// refill
		if err := b.fill(need); err != nil {
			return nil, err
		}
	}

	offset := b.idx
	b.idx += need
	b.length -= need
	return b.buf[offset:b.idx], nil
}

// takeBuffer returns a buffer with the requested size.
// If possible, a slice from the existing buffer is returned.
// Otherwise a bigger buffer is made.
// Only one buffer (total) can be used at a time.
<<<<<<< HEAD
func (b *buffer) takeBuffer(length int) ([]byte, error) {
=======
func (b *buffer) reuseBuffer(length int) []byte {
	if length == -1 {
		return b.takeCompleteBuffer()
	}

>>>>>>> f617170b
	if b.length > 0 {
		return nil, ErrBusyBuffer
	}

	// test (cheap) general case first
	if length <= cap(b.buf) {
		return b.buf[:length], nil
	}

	if length < maxPacketSize {
		b.buf = make([]byte, length)
		return b.buf, nil
	}

	// buffer is larger than we want to store.
	return make([]byte, length), nil
}

<<<<<<< HEAD
// takeSmallBuffer is shortcut which can be used if length is
// known to be smaller than defaultBufSize.
// Only one buffer (total) can be used at a time.
func (b *buffer) takeSmallBuffer(length int) ([]byte, error) {
	if b.length > 0 {
		return nil, ErrBusyBuffer
	}
	return b.buf[:length], nil
}

=======
>>>>>>> f617170b
// takeCompleteBuffer returns the complete existing buffer.
// This can be used if the necessary buffer size is unknown.
// cap and len of the returned buffer will be equal.
// Only one buffer (total) can be used at a time.
func (b *buffer) takeCompleteBuffer() ([]byte, error) {
	if b.length > 0 {
		return nil, ErrBusyBuffer
	}
	return b.buf, nil
}

// store stores buf, an updated buffer, if its suitable to do so.
func (b *buffer) store(buf []byte) error {
	if b.length > 0 {
		return ErrBusyBuffer
	} else if cap(buf) <= maxPacketSize && cap(buf) > cap(b.buf) {
		b.buf = buf[:cap(buf)]
	}
	return nil
}<|MERGE_RESOLUTION|>--- conflicted
+++ resolved
@@ -131,15 +131,7 @@
 // If possible, a slice from the existing buffer is returned.
 // Otherwise a bigger buffer is made.
 // Only one buffer (total) can be used at a time.
-<<<<<<< HEAD
 func (b *buffer) takeBuffer(length int) ([]byte, error) {
-=======
-func (b *buffer) reuseBuffer(length int) []byte {
-	if length == -1 {
-		return b.takeCompleteBuffer()
-	}
-
->>>>>>> f617170b
 	if b.length > 0 {
 		return nil, ErrBusyBuffer
 	}
@@ -158,7 +150,6 @@
 	return make([]byte, length), nil
 }
 
-<<<<<<< HEAD
 // takeSmallBuffer is shortcut which can be used if length is
 // known to be smaller than defaultBufSize.
 // Only one buffer (total) can be used at a time.
@@ -169,8 +160,6 @@
 	return b.buf[:length], nil
 }
 
-=======
->>>>>>> f617170b
 // takeCompleteBuffer returns the complete existing buffer.
 // This can be used if the necessary buffer size is unknown.
 // cap and len of the returned buffer will be equal.
@@ -182,6 +171,31 @@
 	return b.buf, nil
 }
 
+// returns a buffer with the requested size.
+// If possible, a slice from the existing buffer is returned.
+// Otherwise a bigger buffer is made.
+// Only one buffer (total) can be used at a time.
+func (b *buffer) reuseBuffer(length int) ([]byte, error) {
+	if length == -1 {
+		return b.takeCompleteBuffer()
+	}
+
+	if b.length > 0 {
+		return nil, nil
+	}
+
+	// test (cheap) general case first
+	if length <= defaultBufSize || length <= cap(b.buf) {
+		return b.buf[:length], nil
+	}
+
+	if length < maxPacketSize {
+		b.buf = make([]byte, length)
+		return b.buf, nil
+	}
+	return make([]byte, length), nil
+}
+
 // store stores buf, an updated buffer, if its suitable to do so.
 func (b *buffer) store(buf []byte) error {
 	if b.length > 0 {
