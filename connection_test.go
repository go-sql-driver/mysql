// Go MySQL Driver - A MySQL-Driver for Go's database/sql package
//
// Copyright 2016 The Go-MySQL-Driver Authors. All rights reserved.
//
// This Source Code Form is subject to the terms of the Mozilla Public
// License, v. 2.0. If a copy of the MPL was not distributed with this file,
// You can obtain one at http://mozilla.org/MPL/2.0/.

package mysql

import (
	"context"
	"database/sql/driver"
	"encoding/json"
	"errors"
	"net"
	"testing"
)

func TestInterpolateParams(t *testing.T) {
	mc := &mysqlConn{
		buf:              newBuffer(nil),
		maxAllowedPacket: maxPacketSize,
		cfg: &Config{
			InterpolateParams: true,
		},
	}
	mc.packetReader = &mc.buf

	q, err := mc.interpolateParams("SELECT ?+?", []driver.Value{int64(42), "gopher"})
	if err != nil {
		t.Errorf("Expected err=nil, got %#v", err)
		return
	}
	expected := `SELECT 42+'gopher'`
	if q != expected {
		t.Errorf("Expected: %q\nGot: %q", expected, q)
	}
}

func TestInterpolateParamsJSONRawMessage(t *testing.T) {
	mc := &mysqlConn{
		buf:              newBuffer(nil),
		maxAllowedPacket: maxPacketSize,
		cfg: &Config{
			InterpolateParams: true,
		},
	}

	buf, err := json.Marshal(struct {
		Value int `json:"value"`
	}{Value: 42})
	if err != nil {
		t.Errorf("Expected err=nil, got %#v", err)
		return
	}
	q, err := mc.interpolateParams("SELECT ?", []driver.Value{json.RawMessage(buf)})
	if err != nil {
		t.Errorf("Expected err=nil, got %#v", err)
		return
	}
	expected := `SELECT '{\"value\":42}'`
	if q != expected {
		t.Errorf("Expected: %q\nGot: %q", expected, q)
	}
}

func TestInterpolateParamsTooManyPlaceholders(t *testing.T) {
	mc := &mysqlConn{
		buf:              newBuffer(nil),
		maxAllowedPacket: maxPacketSize,
		cfg: &Config{
			InterpolateParams: true,
		},
	}
	mc.packetReader = &mc.buf

	q, err := mc.interpolateParams("SELECT ?+?", []driver.Value{int64(42)})
	if err != driver.ErrSkip {
		t.Errorf("Expected err=driver.ErrSkip, got err=%#v, q=%#v", err, q)
	}
}

// We don't support placeholder in string literal for now.
// https://github.com/go-sql-driver/mysql/pull/490
func TestInterpolateParamsPlaceholderInString(t *testing.T) {
	mc := &mysqlConn{
		buf:              newBuffer(nil),
		maxAllowedPacket: maxPacketSize,
		cfg: &Config{
			InterpolateParams: true,
		},
	}

	mc.packetReader = &mc.buf

	q, err := mc.interpolateParams("SELECT 'abc?xyz',?", []driver.Value{int64(42)})
	// When InterpolateParams support string literal, this should return `"SELECT 'abc?xyz', 42`
	if err != driver.ErrSkip {
		t.Errorf("Expected err=driver.ErrSkip, got err=%#v, q=%#v", err, q)
	}
}

func TestInterpolateParamsUint64(t *testing.T) {
	mc := &mysqlConn{
		buf:              newBuffer(nil),
		maxAllowedPacket: maxPacketSize,
		cfg: &Config{
			InterpolateParams: true,
		},
	}

	q, err := mc.interpolateParams("SELECT ?", []driver.Value{uint64(42)})
	if err != nil {
		t.Errorf("Expected err=nil, got err=%#v, q=%#v", err, q)
	}
	if q != "SELECT 42" {
		t.Errorf("Expected uint64 interpolation to work, got q=%#v", q)
	}
}

func TestCheckNamedValue(t *testing.T) {
	value := driver.NamedValue{Value: ^uint64(0)}
	mc := &mysqlConn{}
	err := mc.CheckNamedValue(&value)

	if err != nil {
		t.Fatal("uint64 high-bit not convertible", err)
	}

	if value.Value != ^uint64(0) {
		t.Fatalf("uint64 high-bit converted, got %#v %T", value.Value, value.Value)
	}
}

// TestCleanCancel tests passed context is cancelled at start.
// No packet should be sent.  Connection should keep current status.
func TestCleanCancel(t *testing.T) {
	mc := &mysqlConn{
		closech: make(chan struct{}),
	}
	mc.startWatcher()
	defer mc.cleanup()

	ctx, cancel := context.WithCancel(context.Background())
	cancel()

	for i := 0; i < 3; i++ { // Repeat same behavior
		err := mc.Ping(ctx)
		if err != context.Canceled {
			t.Errorf("expected context.Canceled, got %#v", err)
		}

		if mc.closed.Load() {
			t.Error("expected mc is not closed, closed actually")
		}

		if mc.watching {
			t.Error("expected watching is false, but true")
		}
	}
}

func TestPingMarkBadConnection(t *testing.T) {
	nc := badConnection{err: errors.New("boom")}
<<<<<<< HEAD

	buf := newBuffer(nc)
=======
>>>>>>> af8d7931
	mc := &mysqlConn{
		netConn:          nc,
		buf:              buf,
		packetReader:     &buf,
		maxAllowedPacket: defaultMaxAllowedPacket,
	}

	err := mc.Ping(context.Background())

	if err != driver.ErrBadConn {
		t.Errorf("expected driver.ErrBadConn, got  %#v", err)
	}
}

func TestPingErrInvalidConn(t *testing.T) {
	nc := badConnection{err: errors.New("failed to write"), n: 10}
<<<<<<< HEAD

	buf := newBuffer(nc)
=======
>>>>>>> af8d7931
	mc := &mysqlConn{
		netConn:          nc,
		buf:              buf,
		packetReader:     &buf,
		maxAllowedPacket: defaultMaxAllowedPacket,
		closech:          make(chan struct{}),
		cfg:              NewConfig(),
	}

	err := mc.Ping(context.Background())

	if err != ErrInvalidConn {
		t.Errorf("expected ErrInvalidConn, got  %#v", err)
	}
}

type badConnection struct {
	n   int
	err error
	net.Conn
}

func (bc badConnection) Write(b []byte) (n int, err error) {
	return bc.n, bc.err
}

func (bc badConnection) Close() error {
	return nil
}<|MERGE_RESOLUTION|>--- conflicted
+++ resolved
@@ -163,11 +163,8 @@
 
 func TestPingMarkBadConnection(t *testing.T) {
 	nc := badConnection{err: errors.New("boom")}
-<<<<<<< HEAD
 
 	buf := newBuffer(nc)
-=======
->>>>>>> af8d7931
 	mc := &mysqlConn{
 		netConn:          nc,
 		buf:              buf,
@@ -184,11 +181,8 @@
 
 func TestPingErrInvalidConn(t *testing.T) {
 	nc := badConnection{err: errors.New("failed to write"), n: 10}
-<<<<<<< HEAD
 
 	buf := newBuffer(nc)
-=======
->>>>>>> af8d7931
 	mc := &mysqlConn{
 		netConn:          nc,
 		buf:              buf,
