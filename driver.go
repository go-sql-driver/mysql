// Copyright 2012 The Go-MySQL-Driver Authors. All rights reserved.
//
// This Source Code Form is subject to the terms of the Mozilla Public
// License, v. 2.0. If a copy of the MPL was not distributed with this file,
// You can obtain one at http://mozilla.org/MPL/2.0/.

// Package mysql provides a MySQL driver for Go's database/sql package.
//
// The driver should be used via the database/sql package:
//
//  import "database/sql"
//  import _ "github.com/go-sql-driver/mysql"
//
//  db, err := sql.Open("mysql", "user:password@/dbname")
//
// See https://github.com/go-sql-driver/mysql#usage for details
package mysql

import (
	"context"
	"database/sql"
	"database/sql/driver"
	"net"
	"sync"
)

// MySQLDriver is exported to make the driver directly accessible.
// In general the driver is used via the database/sql package.
type MySQLDriver struct{}

// DialFunc is a function which can be used to establish the network connection.
// Custom dial functions must be registered with RegisterDial
type DialFunc func(addr string) (net.Conn, error)

var (
	dialsLock sync.RWMutex
	dials     map[string]DialFunc
)

// RegisterDial registers a custom dial function. It can then be used by the
// network address mynet(addr), where mynet is the registered new network.
// addr is passed as a parameter to the dial function.
func RegisterDial(net string, dial DialFunc) {
	dialsLock.Lock()
	defer dialsLock.Unlock()
	if dials == nil {
		dials = make(map[string]DialFunc)
	}
	dials[net] = dial
}

// Open new Connection.
// See https://github.com/go-sql-driver/mysql#dsn-data-source-name for how
// the DSN string is formatted
func (d MySQLDriver) Open(dsn string) (driver.Conn, error) {
<<<<<<< HEAD
	cfg, err := ParseDSN(dsn)
=======
	var err error

	// New mysqlConn
	mc := &mysqlConn{
		maxAllowedPacket: maxPacketSize,
		maxWriteSize:     maxPacketSize - 1,
		closech:          make(chan struct{}),
	}
	mc.cfg, err = ParseDSN(dsn)
	if err != nil {
		return nil, err
	}
	mc.parseTime = mc.cfg.ParseTime

	// Connect to Server
	dialsLock.RLock()
	dial, ok := dials[mc.cfg.Net]
	dialsLock.RUnlock()
	if ok {
		mc.netConn, err = dial(mc.cfg.Addr)
	} else {
		nd := net.Dialer{Timeout: mc.cfg.Timeout}
		mc.netConn, err = nd.Dial(mc.cfg.Net, mc.cfg.Addr)
	}
	if err != nil {
		if nerr, ok := err.(net.Error); ok && nerr.Temporary() {
			errLog.Print("net.Error from Dial()': ", nerr.Error())
			return nil, driver.ErrBadConn
		}
		return nil, err
	}

	// Enable TCP Keepalives on TCP connections
	if tc, ok := mc.netConn.(*net.TCPConn); ok {
		if err := tc.SetKeepAlive(true); err != nil {
			// Don't send COM_QUIT before handshake.
			mc.netConn.Close()
			mc.netConn = nil
			return nil, err
		}
	}

	// Call startWatcher for context support (From Go 1.8)
	mc.startWatcher()

	mc.buf = newBuffer(mc.netConn)

	// Set I/O timeouts
	mc.buf.timeout = mc.cfg.ReadTimeout
	mc.writeTimeout = mc.cfg.WriteTimeout

	// Reading Handshake Initialization Packet
	authData, plugin, err := mc.readHandshakePacket()
>>>>>>> 1b9eda25
	if err != nil {
		return nil, err
	}
	c := &connector{
		cfg: cfg,
	}
<<<<<<< HEAD
	return c.Connect(context.Background())
=======

	// Send Client Authentication Packet
	authResp, err := mc.auth(authData, plugin)
	if err != nil {
		// try the default auth plugin, if using the requested plugin failed
		errLog.Print("could not use requested auth plugin '"+plugin+"': ", err.Error())
		plugin = defaultAuthPlugin
		authResp, err = mc.auth(authData, plugin)
		if err != nil {
			mc.cleanup()
			return nil, err
		}
	}
	if err = mc.writeHandshakeResponsePacket(authResp, plugin); err != nil {
		mc.cleanup()
		return nil, err
	}

	// Handle response to auth packet, switch methods if possible
	if err = mc.handleAuthResult(authData, plugin); err != nil {
		// Authentication failed and MySQL has already closed the connection
		// (https://dev.mysql.com/doc/internals/en/authentication-fails.html).
		// Do not send COM_QUIT, just cleanup and return the error.
		mc.cleanup()
		return nil, err
	}

	if mc.cfg.MaxAllowedPacket > 0 {
		mc.maxAllowedPacket = mc.cfg.MaxAllowedPacket
	} else {
		// Get max allowed packet size
		maxap, err := mc.getSystemVar("max_allowed_packet")
		if err != nil {
			mc.Close()
			return nil, err
		}
		mc.maxAllowedPacket = stringToInt(maxap) - 1
	}
	if mc.maxAllowedPacket < maxPacketSize {
		mc.maxWriteSize = mc.maxAllowedPacket
	}

	// Handle DSN Params
	err = mc.handleParams()
	if err != nil {
		mc.Close()
		return nil, err
	}

	return mc, nil
>>>>>>> 1b9eda25
}

func init() {
	sql.Register("mysql", &MySQLDriver{})
}<|MERGE_RESOLUTION|>--- conflicted
+++ resolved
@@ -53,123 +53,14 @@
 // See https://github.com/go-sql-driver/mysql#dsn-data-source-name for how
 // the DSN string is formatted
 func (d MySQLDriver) Open(dsn string) (driver.Conn, error) {
-<<<<<<< HEAD
 	cfg, err := ParseDSN(dsn)
-=======
-	var err error
-
-	// New mysqlConn
-	mc := &mysqlConn{
-		maxAllowedPacket: maxPacketSize,
-		maxWriteSize:     maxPacketSize - 1,
-		closech:          make(chan struct{}),
-	}
-	mc.cfg, err = ParseDSN(dsn)
-	if err != nil {
-		return nil, err
-	}
-	mc.parseTime = mc.cfg.ParseTime
-
-	// Connect to Server
-	dialsLock.RLock()
-	dial, ok := dials[mc.cfg.Net]
-	dialsLock.RUnlock()
-	if ok {
-		mc.netConn, err = dial(mc.cfg.Addr)
-	} else {
-		nd := net.Dialer{Timeout: mc.cfg.Timeout}
-		mc.netConn, err = nd.Dial(mc.cfg.Net, mc.cfg.Addr)
-	}
-	if err != nil {
-		if nerr, ok := err.(net.Error); ok && nerr.Temporary() {
-			errLog.Print("net.Error from Dial()': ", nerr.Error())
-			return nil, driver.ErrBadConn
-		}
-		return nil, err
-	}
-
-	// Enable TCP Keepalives on TCP connections
-	if tc, ok := mc.netConn.(*net.TCPConn); ok {
-		if err := tc.SetKeepAlive(true); err != nil {
-			// Don't send COM_QUIT before handshake.
-			mc.netConn.Close()
-			mc.netConn = nil
-			return nil, err
-		}
-	}
-
-	// Call startWatcher for context support (From Go 1.8)
-	mc.startWatcher()
-
-	mc.buf = newBuffer(mc.netConn)
-
-	// Set I/O timeouts
-	mc.buf.timeout = mc.cfg.ReadTimeout
-	mc.writeTimeout = mc.cfg.WriteTimeout
-
-	// Reading Handshake Initialization Packet
-	authData, plugin, err := mc.readHandshakePacket()
->>>>>>> 1b9eda25
 	if err != nil {
 		return nil, err
 	}
 	c := &connector{
 		cfg: cfg,
 	}
-<<<<<<< HEAD
 	return c.Connect(context.Background())
-=======
-
-	// Send Client Authentication Packet
-	authResp, err := mc.auth(authData, plugin)
-	if err != nil {
-		// try the default auth plugin, if using the requested plugin failed
-		errLog.Print("could not use requested auth plugin '"+plugin+"': ", err.Error())
-		plugin = defaultAuthPlugin
-		authResp, err = mc.auth(authData, plugin)
-		if err != nil {
-			mc.cleanup()
-			return nil, err
-		}
-	}
-	if err = mc.writeHandshakeResponsePacket(authResp, plugin); err != nil {
-		mc.cleanup()
-		return nil, err
-	}
-
-	// Handle response to auth packet, switch methods if possible
-	if err = mc.handleAuthResult(authData, plugin); err != nil {
-		// Authentication failed and MySQL has already closed the connection
-		// (https://dev.mysql.com/doc/internals/en/authentication-fails.html).
-		// Do not send COM_QUIT, just cleanup and return the error.
-		mc.cleanup()
-		return nil, err
-	}
-
-	if mc.cfg.MaxAllowedPacket > 0 {
-		mc.maxAllowedPacket = mc.cfg.MaxAllowedPacket
-	} else {
-		// Get max allowed packet size
-		maxap, err := mc.getSystemVar("max_allowed_packet")
-		if err != nil {
-			mc.Close()
-			return nil, err
-		}
-		mc.maxAllowedPacket = stringToInt(maxap) - 1
-	}
-	if mc.maxAllowedPacket < maxPacketSize {
-		mc.maxWriteSize = mc.maxAllowedPacket
-	}
-
-	// Handle DSN Params
-	err = mc.handleParams()
-	if err != nil {
-		mc.Close()
-		return nil, err
-	}
-
-	return mc, nil
->>>>>>> 1b9eda25
 }
 
 func init() {
