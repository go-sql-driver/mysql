--- conflicted
+++ resolved
@@ -89,17 +89,14 @@
 Soroush Pour <me at soroushjp.com>
 Stan Putrya <root.vagner at gmail.com>
 Stanley Gunawan <gunawan.stanley at gmail.com>
-<<<<<<< HEAD
-Vasily Fedoseyev <vasilyfedoseyev at gmail.com>
-=======
 Steven Hartland <steven.hartland at multiplay.co.uk>
 Tan Jinhua <312841925 at qq.com>
 Thomas Wodarek <wodarekwebpage at gmail.com>
 Tim Ruffles <timruffles at gmail.com>
 Tom Jenkinson <tom at tjenkinson.me>
+Vasily Fedoseyev <vasilyfedoseyev at gmail.com>
 Vladimir Kovpak <cn007b at gmail.com>
 Vladyslav Zhelezniak <zhvladi at gmail.com>
->>>>>>> e8f8fcdb
 Xiangyu Hu <xiangyu.hu at outlook.com>
 Xiaobing Jiang <s7v7nislands at gmail.com>
 Xiuming Chen <cc at cxm.cc>
