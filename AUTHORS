# This is the official list of Go-MySQL-Driver authors for copyright purposes.

# If you are submitting a patch, please add your name or the name of the
# organization which holds the copyright to this list in alphabetical order.

# Names should be added to this file as
#	Name <email address>
# The email address is not required for organizations.
# Please keep the list sorted.


# Individual Persons

Aaron Hopkins <go-sql-driver at die.net>
Achille Roussel <achille.roussel at gmail.com>
Alexey Palazhchenko <alexey.palazhchenko at gmail.com>
Andrew Reid <andrew.reid at tixtrack.com>
Arne Hormann <arnehormann at gmail.com>
Asta Xie <xiemengjun at gmail.com>
B Lamarche <blam413 at gmail.com>
Bulat Gaifullin <gaifullinbf at gmail.com>
Carlos Nieto <jose.carlos at menteslibres.net>
Chris Moos <chris at tech9computers.com>
Daniel Montoya <dsmontoyam at gmail.com>
Daniel Nichter <nil at codenode.com>
Daniël van Eeden <git at myname.nl>
Dave Protasowski <dprotaso at gmail.com>
DisposaBoy <disposaboy at dby.me>
Egor Smolyakov <egorsmkv at gmail.com>
Evan Shaw <evan at vendhq.com>
Frederick Mayle <frederickmayle at gmail.com>
Gustavo Kristic <gkristic at gmail.com>
Hanno Braun <mail at hannobraun.com>
Henri Yandell <flamefew at gmail.com>
Hirotaka Yamamoto <ymmt2005 at gmail.com>
ICHINOSE Shogo <shogo82148 at gmail.com>
INADA Naoki <songofacandy at gmail.com>
Jacek Szwec <szwec.jacek at gmail.com>
James Harr <james.harr at gmail.com>
Jeff Hodges <jeff at somethingsimilar.com>
Jeffrey Charles <jeffreycharles at gmail.com>
Jian Zhen <zhenjl at gmail.com>
Joshua Prunier <joshua.prunier at gmail.com>
Julien Lefevre <julien.lefevr at gmail.com>
Julien Schmidt <go-sql-driver at julienschmidt.com>
Justin Li <jli at j-li.net>
Justin Nuß <nuss.justin at gmail.com>
Kamil Dziedzic <kamil at klecza.pl>
Kevin Malachowski <kevin at chowski.com>
Kieron Woodhouse <kieron.woodhouse at infosum.com>
Lennart Rudolph <lrudolph at hmc.edu>
Leonardo YongUk Kim <dalinaum at gmail.com>
Linh Tran Tuan <linhduonggnu at gmail.com>
Lion Yang <lion at aosc.xyz>
Luca Looz <luca.looz92 at gmail.com>
Lucas Liu <extrafliu at gmail.com>
Luke Scott <luke at webconnex.com>
Maciej Zimnoch <maciej.zimnoch@codilime.com>
Michael Woolnough <michael.woolnough at gmail.com>
Nicola Peduzzi <thenikso at gmail.com>
Olivier Mengué <dolmen at cpan.org>
oscarzhao <oscarzhaosl at gmail.com>
Paul Bonser <misterpib at gmail.com>
Peter Schultz <peter.schultz at classmarkets.com>
Rebecca Chin <rchin at pivotal.io>
Reed Allman <rdallman10 at gmail.com>
<<<<<<< HEAD
=======
Robert Russell <robert at rrbrussell.com>
>>>>>>> 1a676ac6
Runrioter Wung <runrioter at gmail.com>
Robert Russell <robert at rrbrussell.com>
Shuode Li <elemount at qq.com>
Soroush Pour <me at soroushjp.com>
Stan Putrya <root.vagner at gmail.com>
Stanley Gunawan <gunawan.stanley at gmail.com>
Xiangyu Hu <xiangyu.hu at outlook.com>
Xiaobing Jiang <s7v7nislands at gmail.com>
Xiuming Chen <cc at cxm.cc>
Zhenye Xie <xiezhenye at gmail.com>

# Organizations

Barracuda Networks, Inc.
Counting Ltd.
Google Inc.
InfoSum Ltd.
Keybase Inc.
Percona LLC
Pivotal Inc.
Stripe Inc.<|MERGE_RESOLUTION|>--- conflicted
+++ resolved
@@ -64,10 +64,6 @@
 Peter Schultz <peter.schultz at classmarkets.com>
 Rebecca Chin <rchin at pivotal.io>
 Reed Allman <rdallman10 at gmail.com>
-<<<<<<< HEAD
-=======
-Robert Russell <robert at rrbrussell.com>
->>>>>>> 1a676ac6
 Runrioter Wung <runrioter at gmail.com>
 Robert Russell <robert at rrbrussell.com>
 Shuode Li <elemount at qq.com>
