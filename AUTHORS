# This is the official list of Go-MySQL-Driver authors for copyright purposes.

# If you are submitting a patch, please add your name or the name of the
# organization which holds the copyright to this list in alphabetical order.

# Names should be added to this file as
#	Name <email address>
# The email address is not required for organizations.
# Please keep the list sorted.


# Individual Persons

Aaron Hopkins <go-sql-driver at die.net>
Arne Hormann <arnehormann at gmail.com>
Asta Xie <xiemengjun at gmail.com>
Carlos Nieto <jose.carlos at menteslibres.net>
Chris Moos <chris at tech9computers.com>
Daniel Nichter <nil at codenode.com>
Daniël van Eeden <git at myname.nl>
Dave Protasowski <dprotaso at gmail.com>
DisposaBoy <disposaboy at dby.me>
Egor Smolyakov <egorsmkv at gmail.com>
Frederick Mayle <frederickmayle at gmail.com>
Gustavo Kristic <gkristic at gmail.com>
Hanno Braun <mail at hannobraun.com>
Henri Yandell <flamefew at gmail.com>
Hirotaka Yamamoto <ymmt2005 at gmail.com>
INADA Naoki <songofacandy at gmail.com>
Jacek Szwec <szwec.jacek at gmail.com>
James Harr <james.harr at gmail.com>
Jian Zhen <zhenjl at gmail.com>
Joshua Prunier <joshua.prunier at gmail.com>
Julien Lefevre <julien.lefevr at gmail.com>
Julien Schmidt <go-sql-driver at julienschmidt.com>
Justin Nuß <nuss.justin at gmail.com>
Kamil Dziedzic <kamil at klecza.pl>
Kevin Malachowski <kevin at chowski.com>
Lennart Rudolph <lrudolph at hmc.edu>
Leonardo YongUk Kim <dalinaum at gmail.com>
Lion Yang <lion at aosc.xyz>
Luca Looz <luca.looz92 at gmail.com>
Lucas Liu <extrafliu at gmail.com>
Luke Scott <luke at webconnex.com>
Michael Woolnough <michael.woolnough at gmail.com>
Nicola Peduzzi <thenikso at gmail.com>
Olivier Mengué <dolmen at cpan.org>
Paul Bonser <misterpib at gmail.com>
Peter Schultz <peter.schultz at classmarkets.com>
Rebecca Chin <rchin at pivotal.io>
Runrioter Wung <runrioter at gmail.com>
Soroush Pour <me at soroushjp.com>
Stan Putrya <root.vagner at gmail.com>
Stanley Gunawan <gunawan.stanley at gmail.com>
Xiangyu Hu <xiangyu.hu at outlook.com>
Xiaobing Jiang <s7v7nislands at gmail.com>
Xiuming Chen <cc at cxm.cc>
Zhenye Xie <xiezhenye at gmail.com>

# Organizations

Barracuda Networks, Inc.
Google Inc.
<<<<<<< HEAD
Keybase Inc.
=======
Pivotal Inc.
>>>>>>> 44fa292b
Stripe Inc.<|MERGE_RESOLUTION|>--- conflicted
+++ resolved
@@ -61,9 +61,6 @@
 
 Barracuda Networks, Inc.
 Google Inc.
-<<<<<<< HEAD
 Keybase Inc.
-=======
 Pivotal Inc.
->>>>>>> 44fa292b
 Stripe Inc.