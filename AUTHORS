--- conflicted
+++ resolved
@@ -43,13 +43,10 @@
 Soroush Pour <me at soroushjp.com>
 Stan Putrya <root.vagner at gmail.com>
 Stanley Gunawan <gunawan.stanley at gmail.com>
+Xiangyu Hu <xiangyu.hu at outlook.com>
 Xiaobing Jiang <s7v7nislands at gmail.com>
 Xiuming Chen <cc at cxm.cc>
-<<<<<<< HEAD
-Xiangyu Hu <xiangyu.hu at outlook.com>
-=======
 Zhenye Xie <xiezhenye at gmail.com>
->>>>>>> 2a6c6079
 
 # Organizations
 
