--- conflicted
+++ resolved
@@ -93,13 +93,9 @@
 	}
 }
 
-<<<<<<< HEAD
-func (mc *okHandler) handleInFileRequest(name string) (err error) {
-=======
 const defaultPacketSize = 16 * 1024 // 16KB is small enough for disk readahead and large enough for TCP
 
-func (mc *mysqlConn) handleInFileRequest(name string) (err error) {
->>>>>>> ad9fa14a
+func (mc *okHandler) handleInFileRequest(name string) (err error) {
 	var rdr io.Reader
 	var data []byte
 	packetSize := defaultPacketSize
