// Go MySQL Driver - A MySQL-Driver for Go's database/sql package
//
// Copyright 2012 The Go-MySQL-Driver Authors. All rights reserved.
//
// This Source Code Form is subject to the terms of the Mozilla Public
// License, v. 2.0. If a copy of the MPL was not distributed with this file,
// You can obtain one at http://mozilla.org/MPL/2.0/.

package mysql

import (
	"database/sql/driver"
	"fmt"
	"io"
	"math"
	"reflect"
)

type resultSet struct {
	columns     []mysqlField
	columnNames []string
	done        bool
}

type mysqlRows struct {
	mc     *mysqlConn
	rs     resultSet
	finish func()
}

type binaryRows struct {
	mysqlRows
}

type textRows struct {
	mysqlRows
}

func (rows *mysqlRows) Columns() []string {
	if rows.rs.columnNames != nil {
		return rows.rs.columnNames
	}

	columns := make([]string, len(rows.rs.columns))
	if rows.mc != nil && rows.mc.cfg.ColumnsWithAlias {
		for i := range columns {
			if tableName := rows.rs.columns[i].tableName; len(tableName) > 0 {
				columns[i] = tableName + "." + rows.rs.columns[i].name
			} else {
				columns[i] = rows.rs.columns[i].name
			}
		}
	} else {
		for i := range columns {
			columns[i] = rows.rs.columns[i].name
		}
	}

	rows.rs.columnNames = columns
	return columns
}

func (rows *mysqlRows) ColumnTypeDatabaseTypeName(i int) string {
	return rows.rs.columns[i].typeDatabaseName()
}

// func (rows *mysqlRows) ColumnTypeLength(i int) (length int64, ok bool) {
// 	return int64(rows.rs.columns[i].length), true
// }

func (rows *mysqlRows) ColumnTypeNullable(i int) (nullable, ok bool) {
	return rows.rs.columns[i].flags&flagNotNULL == 0, true
}

func (rows *mysqlRows) ColumnTypePrecisionScale(i int) (int64, int64, bool) {
	column := rows.rs.columns[i]
	decimals := int64(column.decimals)

	switch column.fieldType {
	case fieldTypeDecimal, fieldTypeNewDecimal:
		if decimals > 0 {
			return int64(column.length) - 2, decimals, true
		}
		return int64(column.length) - 1, decimals, true
	case fieldTypeTimestamp, fieldTypeDateTime, fieldTypeTime:
		return decimals, decimals, true
	case fieldTypeFloat, fieldTypeDouble:
		if decimals == 0x1f {
			return math.MaxInt64, math.MaxInt64, true
		}
		return math.MaxInt64, decimals, true
	}

	return 0, 0, false
}

func (rows *mysqlRows) ColumnTypeScanType(i int) reflect.Type {
	return rows.rs.columns[i].scanType()
}

func (rows *mysqlRows) Close() (err error) {
	if f := rows.finish; f != nil {
		f()
		rows.finish = nil
	}

	mc := rows.mc
	if mc == nil {
		return nil
	}
	if err := mc.error(); err != nil {
		return err
	}

	// flip the buffer for this connection if we need to drain it.
	// note that for a successful query (i.e. one where rows.next()
	// has been called until it returns false), `rows.mc` will be nil
	// by the time the user calls `(*Rows).Close`, so we won't reach this
	// see: https://github.com/golang/go/commit/651ddbdb5056ded455f47f9c494c67b389622a47
	mc.buf.flip()

	// Remove unread packets from stream
	if !rows.rs.done {
		err = mc.readUntilEOF()
	}
	if err == nil {
		if err = mc.discardResults(); err != nil {
			return err
		}
	}

	rows.mc = nil
	return err
}

func (rows *mysqlRows) HasNextResultSet() (b bool) {
	if rows.mc == nil {
		return false
	}
	return rows.mc.status&statusMoreResultsExists != 0
}

func (rows *mysqlRows) nextResultSet() (int, error) {
	if rows.mc == nil {
		return 0, io.EOF
	}
	if err := rows.mc.error(); err != nil {
		return 0, err
	}

	// Remove unread packets from stream
	if !rows.rs.done {
		if err := rows.mc.readUntilEOF(); err != nil {
			return 0, err
		}
		rows.rs.done = true
	}

	if !rows.HasNextResultSet() {
		rows.mc = nil
		return 0, io.EOF
	}
	rows.rs = resultSet{}
	return rows.mc.readResultSetHeaderPacket()
}

func (rows *mysqlRows) nextNotEmptyResultSet() (int, error) {
	for {
		resLen, err := rows.nextResultSet()
		if err != nil {
			return 0, err
		}

		if resLen > 0 {
			return resLen, nil
		}

		rows.rs.done = true
	}
}

func (rows *binaryRows) NextResultSet() error {
	resLen, err := rows.nextNotEmptyResultSet()
	if err != nil {
		return err
	}

	rows.rs.columns, err = rows.mc.readColumns(resLen)
	return err
}

func (rows *binaryRows) Next(dest []driver.Value) error {
	if mc := rows.mc; mc != nil {
		if err := mc.error(); err != nil {
			return err
		}

		// Fetch next row from stream
		return rows.readRow(dest)
	}
	return io.EOF
}

func (rows *textRows) NextResultSet() (err error) {
	resLen, err := rows.nextNotEmptyResultSet()
	if err != nil {
		return err
	}

	rows.rs.columns, err = rows.mc.readColumns(resLen)
	return err
}

func (rows *textRows) Next(dest []driver.Value) error {
	if mc := rows.mc; mc != nil {
		if err := mc.error(); err != nil {
			return err
		}

		// Fetch next row from stream
		err := rows.readRow(dest)
<<<<<<< HEAD

		var head string
		if mc.netConn != nil {
=======
		var head string
		if rows.mc.netConn != nil {
>>>>>>> 06e43181
			head = fmt.Sprintf("++>: netconn LocalAddr %s", mc.netConn.LocalAddr())
		}
		fmt.Printf("++>: %s %p\n", head, rows)
		fmt.Println("++>: ", head, err)
		fmt.Println()
		if err != nil {
			for _, d := range dest {
				fmt.Println("++>: ", head, d)
			}
			fmt.Println()
		}

		return err
	}
	return io.EOF
}<|MERGE_RESOLUTION|>--- conflicted
+++ resolved
@@ -219,14 +219,9 @@
 
 		// Fetch next row from stream
 		err := rows.readRow(dest)
-<<<<<<< HEAD
 
 		var head string
 		if mc.netConn != nil {
-=======
-		var head string
-		if rows.mc.netConn != nil {
->>>>>>> 06e43181
 			head = fmt.Sprintf("++>: netconn LocalAddr %s", mc.netConn.LocalAddr())
 		}
 		fmt.Printf("++>: %s %p\n", head, rows)
