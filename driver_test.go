// Go MySQL Driver - A MySQL-Driver for Go's database/sql package
//
// Copyright 2013 The Go-MySQL-Driver Authors. All rights reserved.
//
// This Source Code Form is subject to the terms of the Mozilla Public
// License, v. 2.0. If a copy of the MPL was not distributed with this file,
// You can obtain one at http://mozilla.org/MPL/2.0/.

package mysql

import (
	"bytes"
	"context"
	"crypto/rand"
	"crypto/tls"
	"database/sql"
	"database/sql/driver"
	"encoding/json"
	"fmt"
	"io"
	"log"
	"math"
	mrand "math/rand"
	"net"
	"net/url"
	"os"
	"reflect"
	"runtime"
	"slices"
	"strconv"
	"strings"
	"sync"
	"sync/atomic"
	"testing"
	"time"
)

// This variable can be replaced with -ldflags like below:
// go test "-ldflags=-X github.com/go-sql-driver/mysql.driverNameTest=custom"
var driverNameTest string

func init() {
	if driverNameTest == "" {
		driverNameTest = driverName
	}
}

// Ensure that all the driver interfaces are implemented
var (
	_ driver.Rows = &binaryRows{}
	_ driver.Rows = &textRows{}
)

var (
	user      string
	pass      string
	prot      string
	addr      string
	dbname    string
	dsn       string
	netAddr   string
	available bool
)

var (
	tDate      = time.Date(2012, 6, 14, 0, 0, 0, 0, time.UTC)
	sDate      = "2012-06-14"
	tDateTime  = time.Date(2011, 11, 20, 21, 27, 37, 0, time.UTC)
	sDateTime  = "2011-11-20 21:27:37"
	tDate0     = time.Time{}
	sDate0     = "0000-00-00"
	sDateTime0 = "0000-00-00 00:00:00"
)

// See https://github.com/go-sql-driver/mysql/wiki/Testing
func init() {
	// get environment variables
	env := func(key, defaultValue string) string {
		if value := os.Getenv(key); value != "" {
			return value
		}
		return defaultValue
	}
	user = env("MYSQL_TEST_USER", "root")
	pass = env("MYSQL_TEST_PASS", "")
	prot = env("MYSQL_TEST_PROT", "tcp")
	addr = env("MYSQL_TEST_ADDR", "localhost:3306")
	dbname = env("MYSQL_TEST_DBNAME", "gotest")
	netAddr = fmt.Sprintf("%s(%s)", prot, addr)
	dsn = fmt.Sprintf("%s:%s@%s/%s?timeout=30s", user, pass, netAddr, dbname)
	c, err := net.Dial(prot, addr)
	if err == nil {
		available = true
		c.Close()
	}
}

type DBTest struct {
	testing.TB
	db *sql.DB
}

type netErrorMock struct {
	temporary bool
	timeout   bool
}

func (e netErrorMock) Temporary() bool {
	return e.temporary
}

func (e netErrorMock) Timeout() bool {
	return e.timeout
}

func (e netErrorMock) Error() string {
	return fmt.Sprintf("mock net error. Temporary: %v, Timeout %v", e.temporary, e.timeout)
}

func runTestsWithMultiStatement(t *testing.T, dsn string, tests ...func(dbt *DBTest)) {
	if !available {
		t.Skipf("MySQL server not running on %s", netAddr)
	}

	dsn += "&multiStatements=true"
	var db *sql.DB
	if _, err := ParseDSN(dsn); err != errInvalidDSNUnsafeCollation {
		db, err = sql.Open(driverNameTest, dsn)
		if err != nil {
			t.Fatalf("error connecting: %s", err.Error())
		}
		defer db.Close()
	}
	// Previous test may be skipped without dropping the test table
	db.Exec("DROP TABLE IF EXISTS test")

	dbt := &DBTest{t, db}
	for _, test := range tests {
		test(dbt)
		dbt.db.Exec("DROP TABLE IF EXISTS test")
	}
}

func runTests(t *testing.T, dsn string, tests ...func(dbt *DBTest)) {
	if !available {
		t.Skipf("MySQL server not running on %s", netAddr)
	}

	db, err := sql.Open(driverNameTest, dsn)
	if err != nil {
		t.Fatalf("connecting %q: %s", dsn, err)
	}
	defer db.Close()
	if err = db.Ping(); err != nil {
		t.Fatalf("connecting %q: %s", dsn, err)
	}

	dsn2 := dsn + "&interpolateParams=true"
	var db2 *sql.DB
	if _, err := ParseDSN(dsn2); err != errInvalidDSNUnsafeCollation {
		db2, err = sql.Open(driverNameTest, dsn2)
		if err != nil {
			t.Fatalf("connecting %q: %s", dsn2, err)
		}
		defer db2.Close()
	}

	dsn3 := dsn + "&compress=true"
	var db3 *sql.DB
	db3, err = sql.Open(driverNameTest, dsn3)
	if err != nil {
		t.Fatalf("connecting %q: %s", dsn3, err)
	}
	defer db3.Close()

	cleanupSql := "DROP TABLE IF EXISTS test"

	for _, test := range tests {
		test := test
		t.Run("default", func(t *testing.T) {
			dbt := &DBTest{t, db}
			t.Cleanup(func() {
				db.Exec(cleanupSql)
			})
			test(dbt)
		})
		if db2 != nil {
			t.Run("interpolateParams", func(t *testing.T) {
				dbt2 := &DBTest{t, db2}
				t.Cleanup(func() {
					db2.Exec(cleanupSql)
				})
				test(dbt2)
			})
		}
		t.Run("compress", func(t *testing.T) {
			dbt3 := &DBTest{t, db3}
			t.Cleanup(func() {
				db3.Exec(cleanupSql)
			})
			test(dbt3)
		})
	}
}

// runTestsParallel runs the tests in parallel with a separate database connection for each test.
func runTestsParallel(t *testing.T, dsn string, tests ...func(dbt *DBTest, tableName string)) {
	if !available {
		t.Skipf("MySQL server not running on %s", netAddr)
	}

	newTableName := func(t *testing.T) string {
		t.Helper()
		var buf [8]byte
		if _, err := rand.Read(buf[:]); err != nil {
			t.Fatal(err)
		}
		return fmt.Sprintf("test_%x", buf[:])
	}

	t.Parallel()
	for _, test := range tests {
		test := test

		t.Run("default", func(t *testing.T) {
			t.Parallel()

			tableName := newTableName(t)
			db, err := sql.Open("mysql", dsn)
			if err != nil {
				t.Fatalf("error connecting: %s", err.Error())
			}
			t.Cleanup(func() {
				db.Exec("DROP TABLE IF EXISTS " + tableName)
				db.Close()
			})

			dbt := &DBTest{t, db}
			test(dbt, tableName)
		})

		dsn2 := dsn + "&interpolateParams=true"
		if _, err := ParseDSN(dsn2); err == errInvalidDSNUnsafeCollation {
			t.Run("interpolateParams", func(t *testing.T) {
				t.Parallel()

				tableName := newTableName(t)
				db, err := sql.Open("mysql", dsn2)
				if err != nil {
					t.Fatalf("error connecting: %s", err.Error())
				}
				t.Cleanup(func() {
					db.Exec("DROP TABLE IF EXISTS " + tableName)
					db.Close()
				})

				dbt := &DBTest{t, db}
				test(dbt, tableName)
			})
		}
	}
}

func (dbt *DBTest) fail(method, query string, err error) {
	dbt.Helper()
	if len(query) > 300 {
		query = "[query too large to print]"
	}
	dbt.Fatalf("error on %s %s: %s", method, query, err.Error())
}

func (dbt *DBTest) mustExec(query string, args ...any) (res sql.Result) {
	dbt.Helper()
	res, err := dbt.db.Exec(query, args...)
	if err != nil {
		dbt.fail("exec", query, err)
	}
	return res
}

func (dbt *DBTest) mustQuery(query string, args ...any) (rows *sql.Rows) {
	dbt.Helper()
	rows, err := dbt.db.Query(query, args...)
	if err != nil {
		dbt.fail("query", query, err)
	}
	return rows
}

func maybeSkip(t *testing.T, err error, skipErrno uint16) {
	mySQLErr, ok := err.(*MySQLError)
	if !ok {
		return
	}

	if mySQLErr.Number == skipErrno {
		t.Skipf("skipping test for error: %v", err)
	}
}

func TestEmptyQuery(t *testing.T) {
	runTestsParallel(t, dsn, func(dbt *DBTest, _ string) {
		// just a comment, no query
		rows := dbt.mustQuery("--")
		defer rows.Close()
		// will hang before #255
		if rows.Next() {
			dbt.Errorf("next on rows must be false")
		}
	})
}

func TestCRUD(t *testing.T) {
	runTestsParallel(t, dsn, func(dbt *DBTest, tbl string) {
		// Create Table
		dbt.mustExec("CREATE TABLE " + tbl + " (value BOOL)")

		// Test for unexpected data
		var out bool
		rows := dbt.mustQuery("SELECT * FROM " + tbl)
		if rows.Next() {
			dbt.Error("unexpected data in empty table")
		}
		rows.Close()

		// Create Data
		res := dbt.mustExec("INSERT INTO " + tbl + " VALUES (1)")
		count, err := res.RowsAffected()
		if err != nil {
			dbt.Fatalf("res.RowsAffected() returned error: %s", err.Error())
		}
		if count != 1 {
			dbt.Fatalf("expected 1 affected row, got %d", count)
		}

		id, err := res.LastInsertId()
		if err != nil {
			dbt.Fatalf("res.LastInsertId() returned error: %s", err.Error())
		}
		if id != 0 {
			dbt.Fatalf("expected InsertId 0, got %d", id)
		}

		// Read
		rows = dbt.mustQuery("SELECT value FROM " + tbl)
		if rows.Next() {
			rows.Scan(&out)
			if true != out {
				dbt.Errorf("true != %t", out)
			}

			if rows.Next() {
				dbt.Error("unexpected data")
			}
		} else {
			dbt.Error("no data")
		}
		rows.Close()

		// Update
		res = dbt.mustExec("UPDATE "+tbl+" SET value = ? WHERE value = ?", false, true)
		count, err = res.RowsAffected()
		if err != nil {
			dbt.Fatalf("res.RowsAffected() returned error: %s", err.Error())
		}
		if count != 1 {
			dbt.Fatalf("expected 1 affected row, got %d", count)
		}

		// Check Update
		rows = dbt.mustQuery("SELECT value FROM " + tbl)
		if rows.Next() {
			rows.Scan(&out)
			if false != out {
				dbt.Errorf("false != %t", out)
			}

			if rows.Next() {
				dbt.Error("unexpected data")
			}
		} else {
			dbt.Error("no data")
		}
		rows.Close()

		// Delete
		res = dbt.mustExec("DELETE FROM "+tbl+" WHERE value = ?", false)
		count, err = res.RowsAffected()
		if err != nil {
			dbt.Fatalf("res.RowsAffected() returned error: %s", err.Error())
		}
		if count != 1 {
			dbt.Fatalf("expected 1 affected row, got %d", count)
		}

		// Check for unexpected rows
		res = dbt.mustExec("DELETE FROM " + tbl)
		count, err = res.RowsAffected()
		if err != nil {
			dbt.Fatalf("res.RowsAffected() returned error: %s", err.Error())
		}
		if count != 0 {
			dbt.Fatalf("expected 0 affected row, got %d", count)
		}
	})
}

// TestNumbers test that selecting numeric columns.
// Both of textRows and binaryRows should return same type and value.
func TestNumbersToAny(t *testing.T) {
	runTestsParallel(t, dsn, func(dbt *DBTest, tbl string) {
		dbt.mustExec("CREATE TABLE " + tbl + " (id INT PRIMARY KEY, b BOOL, i8 TINYINT, " +
			"i16 SMALLINT, i32 INT, i64 BIGINT, f32 FLOAT, f64 DOUBLE, iu32 INT UNSIGNED)")
		dbt.mustExec("INSERT INTO " + tbl + " VALUES (1, true, 127, 32767, 2147483647, 9223372036854775807, 1.25, 2.5, 4294967295)")

		// Use binaryRows for interpolateParams=false and textRows for interpolateParams=true.
		rows := dbt.mustQuery("SELECT b, i8, i16, i32, i64, f32, f64, iu32 FROM "+tbl+" WHERE id=?", 1)
		if !rows.Next() {
			dbt.Fatal("no data")
		}
		var b, i8, i16, i32, i64, f32, f64, iu32 any
		err := rows.Scan(&b, &i8, &i16, &i32, &i64, &f32, &f64, &iu32)
		if err != nil {
			dbt.Fatal(err)
		}
		if b.(int64) != 1 {
			dbt.Errorf("b != 1")
		}
		if i8.(int64) != 127 {
			dbt.Errorf("i8 != 127")
		}
		if i16.(int64) != 32767 {
			dbt.Errorf("i16 != 32767")
		}
		if i32.(int64) != 2147483647 {
			dbt.Errorf("i32 != 2147483647")
		}
		if i64.(int64) != 9223372036854775807 {
			dbt.Errorf("i64 != 9223372036854775807")
		}
		if f32.(float32) != 1.25 {
			dbt.Errorf("f32 != 1.25")
		}
		if f64.(float64) != 2.5 {
			dbt.Errorf("f64 != 2.5")
		}
		if iu32.(int64) != 4294967295 {
			dbt.Errorf("iu32 != 4294967295")
		}
	})
}

func TestMultiQuery(t *testing.T) {
	runTestsWithMultiStatement(t, dsn, func(dbt *DBTest) {
		// Create Table
		dbt.mustExec("CREATE TABLE `test` (`id` int(11) NOT NULL, `value` int(11) NOT NULL) ")

		// Create Data
		res := dbt.mustExec("INSERT INTO test VALUES (1, 1)")
		count, err := res.RowsAffected()
		if err != nil {
			dbt.Fatalf("res.RowsAffected() returned error: %s", err.Error())
		}
		if count != 1 {
			dbt.Fatalf("expected 1 affected row, got %d", count)
		}

		// Update
		res = dbt.mustExec("UPDATE test SET value = 3 WHERE id = 1; UPDATE test SET value = 4 WHERE id = 1; UPDATE test SET value = 5 WHERE id = 1;")
		count, err = res.RowsAffected()
		if err != nil {
			dbt.Fatalf("res.RowsAffected() returned error: %s", err.Error())
		}
		if count != 1 {
			dbt.Fatalf("expected 1 affected row, got %d", count)
		}

		// Read
		var out int
		rows := dbt.mustQuery("SELECT value FROM test WHERE id=1;")
		if rows.Next() {
			rows.Scan(&out)
			if out != 5 {
				dbt.Errorf("expected 5, got %d", out)
			}

			if rows.Next() {
				dbt.Error("unexpected data")
			}
		} else {
			dbt.Error("no data")
		}
		rows.Close()

	})
}

func TestInt(t *testing.T) {
	runTestsParallel(t, dsn, func(dbt *DBTest, tbl string) {
		types := [5]string{"TINYINT", "SMALLINT", "MEDIUMINT", "INT", "BIGINT"}
		in := int64(42)
		var out int64
		var rows *sql.Rows

		// SIGNED
		for _, v := range types {
			dbt.mustExec("CREATE TABLE " + tbl + " (value " + v + ")")

			dbt.mustExec("INSERT INTO "+tbl+" VALUES (?)", in)

			rows = dbt.mustQuery("SELECT value FROM " + tbl)
			if rows.Next() {
				rows.Scan(&out)
				if in != out {
					dbt.Errorf("%s: %d != %d", v, in, out)
				}
			} else {
				dbt.Errorf("%s: no data", v)
			}
			rows.Close()

			dbt.mustExec("DROP TABLE IF EXISTS " + tbl)
		}

		// UNSIGNED ZEROFILL
		for _, v := range types {
			dbt.mustExec("CREATE TABLE " + tbl + " (value " + v + " ZEROFILL)")

			dbt.mustExec("INSERT INTO "+tbl+" VALUES (?)", in)

			rows = dbt.mustQuery("SELECT value FROM " + tbl)
			if rows.Next() {
				rows.Scan(&out)
				if in != out {
					dbt.Errorf("%s ZEROFILL: %d != %d", v, in, out)
				}
			} else {
				dbt.Errorf("%s ZEROFILL: no data", v)
			}
			rows.Close()

			dbt.mustExec("DROP TABLE IF EXISTS " + tbl)
		}
	})
}

func TestFloat32(t *testing.T) {
	runTestsParallel(t, dsn, func(dbt *DBTest, tbl string) {
		types := [2]string{"FLOAT", "DOUBLE"}
		in := float32(42.23)
		var out float32
		var rows *sql.Rows
		for _, v := range types {
			dbt.mustExec("CREATE TABLE " + tbl + " (value " + v + ")")
			dbt.mustExec("INSERT INTO "+tbl+" VALUES (?)", in)
			rows = dbt.mustQuery("SELECT value FROM " + tbl)
			if rows.Next() {
				rows.Scan(&out)
				if in != out {
					dbt.Errorf("%s: %g != %g", v, in, out)
				}
			} else {
				dbt.Errorf("%s: no data", v)
			}
			rows.Close()
			dbt.mustExec("DROP TABLE IF EXISTS " + tbl)
		}
	})
}

func TestFloat64(t *testing.T) {
	runTestsParallel(t, dsn, func(dbt *DBTest, tbl string) {
		types := [2]string{"FLOAT", "DOUBLE"}
		var expected float64 = 42.23
		var out float64
		var rows *sql.Rows
		for _, v := range types {
			dbt.mustExec("CREATE TABLE " + tbl + " (value " + v + ")")
			dbt.mustExec("INSERT INTO " + tbl + " VALUES (42.23)")
			rows = dbt.mustQuery("SELECT value FROM " + tbl)
			if rows.Next() {
				rows.Scan(&out)
				if expected != out {
					dbt.Errorf("%s: %g != %g", v, expected, out)
				}
			} else {
				dbt.Errorf("%s: no data", v)
			}
			rows.Close()
			dbt.mustExec("DROP TABLE IF EXISTS " + tbl)
		}
	})
}

func TestFloat64Placeholder(t *testing.T) {
	runTestsParallel(t, dsn, func(dbt *DBTest, tbl string) {
		types := [2]string{"FLOAT", "DOUBLE"}
		var expected float64 = 42.23
		var out float64
		var rows *sql.Rows
		for _, v := range types {
			dbt.mustExec("CREATE TABLE " + tbl + " (id int, value " + v + ")")
			dbt.mustExec("INSERT INTO " + tbl + " VALUES (1, 42.23)")
			rows = dbt.mustQuery("SELECT value FROM "+tbl+" WHERE id = ?", 1)
			if rows.Next() {
				rows.Scan(&out)
				if expected != out {
					dbt.Errorf("%s: %g != %g", v, expected, out)
				}
			} else {
				dbt.Errorf("%s: no data", v)
			}
			rows.Close()
			dbt.mustExec("DROP TABLE IF EXISTS " + tbl)
		}
	})
}

func TestString(t *testing.T) {
	runTestsParallel(t, dsn, func(dbt *DBTest, tbl string) {
		types := [6]string{"CHAR(255)", "VARCHAR(255)", "TINYTEXT", "TEXT", "MEDIUMTEXT", "LONGTEXT"}
		in := "κόσμε üöäßñóùéàâÿœ'îë Árvíztűrő いろはにほへとちりぬるを イロハニホヘト דג סקרן чащах  น่าฟังเอย"
		var out string
		var rows *sql.Rows

		for _, v := range types {
			dbt.mustExec("CREATE TABLE " + tbl + " (value " + v + ") CHARACTER SET utf8")

			dbt.mustExec("INSERT INTO "+tbl+" VALUES (?)", in)

			rows = dbt.mustQuery("SELECT value FROM " + tbl)
			if rows.Next() {
				rows.Scan(&out)
				if in != out {
					dbt.Errorf("%s: %s != %s", v, in, out)
				}
			} else {
				dbt.Errorf("%s: no data", v)
			}
			rows.Close()

			dbt.mustExec("DROP TABLE IF EXISTS " + tbl)
		}

		// BLOB
		dbt.mustExec("CREATE TABLE " + tbl + " (id int, value BLOB) CHARACTER SET utf8")

		id := 2
		in = "Lorem ipsum dolor sit amet, consetetur sadipscing elitr, " +
			"sed diam nonumy eirmod tempor invidunt ut labore et dolore magna aliquyam erat, " +
			"sed diam voluptua. At vero eos et accusam et justo duo dolores et ea rebum. " +
			"Stet clita kasd gubergren, no sea takimata sanctus est Lorem ipsum dolor sit amet. " +
			"Lorem ipsum dolor sit amet, consetetur sadipscing elitr, " +
			"sed diam nonumy eirmod tempor invidunt ut labore et dolore magna aliquyam erat, " +
			"sed diam voluptua. At vero eos et accusam et justo duo dolores et ea rebum. " +
			"Stet clita kasd gubergren, no sea takimata sanctus est Lorem ipsum dolor sit amet."
		dbt.mustExec("INSERT INTO "+tbl+" VALUES (?, ?)", id, in)

		err := dbt.db.QueryRow("SELECT value FROM "+tbl+" WHERE id = ?", id).Scan(&out)
		if err != nil {
			dbt.Fatalf("Error on BLOB-Query: %s", err.Error())
		} else if out != in {
			dbt.Errorf("BLOB: %s != %s", in, out)
		}
	})
}

func TestRawBytes(t *testing.T) {
	runTestsParallel(t, dsn, func(dbt *DBTest, _ string) {
		v1 := []byte("aaa")
		v2 := []byte("bbb")
		rows := dbt.mustQuery("SELECT ?, ?", v1, v2)
		defer rows.Close()
		if rows.Next() {
			var o1, o2 sql.RawBytes
			if err := rows.Scan(&o1, &o2); err != nil {
				dbt.Errorf("Got error: %v", err)
			}
			if !bytes.Equal(v1, o1) {
				dbt.Errorf("expected %v, got %v", v1, o1)
			}
			if !bytes.Equal(v2, o2) {
				dbt.Errorf("expected %v, got %v", v2, o2)
			}
			// https://github.com/go-sql-driver/mysql/issues/765
			// Appending to RawBytes shouldn't overwrite next RawBytes.
			o1 = append(o1, "xyzzy"...)
			if !bytes.Equal(v2, o2) {
				dbt.Errorf("expected %v, got %v", v2, o2)
			}
		} else {
			dbt.Errorf("no data")
		}
	})
}

func TestRawMessage(t *testing.T) {
	runTestsParallel(t, dsn, func(dbt *DBTest, _ string) {
		v1 := json.RawMessage("{}")
		v2 := json.RawMessage("[]")
		rows := dbt.mustQuery("SELECT ?, ?", v1, v2)
		defer rows.Close()
		if rows.Next() {
			var o1, o2 json.RawMessage
			if err := rows.Scan(&o1, &o2); err != nil {
				dbt.Errorf("Got error: %v", err)
			}
			if !bytes.Equal(v1, o1) {
				dbt.Errorf("expected %v, got %v", v1, o1)
			}
			if !bytes.Equal(v2, o2) {
				dbt.Errorf("expected %v, got %v", v2, o2)
			}
		} else {
			dbt.Errorf("no data")
		}
	})
}

type testValuer struct {
	value string
}

func (tv testValuer) Value() (driver.Value, error) {
	return tv.value, nil
}

func TestValuer(t *testing.T) {
	runTestsParallel(t, dsn, func(dbt *DBTest, tbl string) {
		in := testValuer{"a_value"}
		var out string
		var rows *sql.Rows

		dbt.mustExec("CREATE TABLE " + tbl + " (value VARCHAR(255)) CHARACTER SET utf8")
		dbt.mustExec("INSERT INTO "+tbl+" VALUES (?)", in)
		rows = dbt.mustQuery("SELECT value FROM " + tbl)
		if rows.Next() {
			rows.Scan(&out)
			if in.value != out {
				dbt.Errorf("Valuer: %v != %s", in, out)
			}
		} else {
			dbt.Errorf("Valuer: no data")
		}
		rows.Close()
	})
}

type testValuerWithValidation struct {
	value string
}

func (tv testValuerWithValidation) Value() (driver.Value, error) {
	if len(tv.value) == 0 {
		return nil, fmt.Errorf("Invalid string valuer. Value must not be empty")
	}

	return tv.value, nil
}

func TestValuerWithValidation(t *testing.T) {
	runTestsParallel(t, dsn, func(dbt *DBTest, tbl string) {
		in := testValuerWithValidation{"a_value"}
		var out string
		var rows *sql.Rows

		dbt.mustExec("CREATE TABLE " + tbl + " (value VARCHAR(255)) CHARACTER SET utf8")
		dbt.mustExec("INSERT INTO "+tbl+" VALUES (?)", in)

		rows = dbt.mustQuery("SELECT value FROM " + tbl)
		defer rows.Close()

		if rows.Next() {
			rows.Scan(&out)
			if in.value != out {
				dbt.Errorf("Valuer: %v != %s", in, out)
			}
		} else {
			dbt.Errorf("Valuer: no data")
		}

		if _, err := dbt.db.Exec("INSERT INTO "+tbl+" VALUES (?)", testValuerWithValidation{""}); err == nil {
			dbt.Errorf("Failed to check valuer error")
		}

		if _, err := dbt.db.Exec("INSERT INTO "+tbl+" VALUES (?)", nil); err != nil {
			dbt.Errorf("Failed to check nil")
		}

		if _, err := dbt.db.Exec("INSERT INTO "+tbl+" VALUES (?)", map[string]bool{}); err == nil {
			dbt.Errorf("Failed to check not valuer")
		}
	})
}

type timeTests struct {
	dbtype  string
	tlayout string
	tests   []timeTest
}

type timeTest struct {
	s string // leading "!": do not use t as value in queries
	t time.Time
}

type timeMode byte

func (t timeMode) String() string {
	switch t {
	case binaryString:
		return "binary:string"
	case binaryTime:
		return "binary:time.Time"
	case textString:
		return "text:string"
	}
	panic("unsupported timeMode")
}

func (t timeMode) Binary() bool {
	switch t {
	case binaryString, binaryTime:
		return true
	}
	return false
}

const (
	binaryString timeMode = iota
	binaryTime
	textString
)

func (t timeTest) genQuery(dbtype string, mode timeMode) string {
	var inner string
	if mode.Binary() {
		inner = "?"
	} else {
		inner = `"%s"`
	}
	return `SELECT cast(` + inner + ` as ` + dbtype + `)`
}

func (t timeTest) run(dbt *DBTest, dbtype, tlayout string, mode timeMode) {
	var rows *sql.Rows
	query := t.genQuery(dbtype, mode)
	switch mode {
	case binaryString:
		rows = dbt.mustQuery(query, t.s)
	case binaryTime:
		rows = dbt.mustQuery(query, t.t)
	case textString:
		query = fmt.Sprintf(query, t.s)
		rows = dbt.mustQuery(query)
	default:
		panic("unsupported mode")
	}
	defer rows.Close()
	var err error
	if !rows.Next() {
		err = rows.Err()
		if err == nil {
			err = fmt.Errorf("no data")
		}
		dbt.Errorf("%s [%s]: %s", dbtype, mode, err)
		return
	}
	var dst any
	err = rows.Scan(&dst)
	if err != nil {
		dbt.Errorf("%s [%s]: %s", dbtype, mode, err)
		return
	}
	switch val := dst.(type) {
	case []uint8:
		str := string(val)
		if str == t.s {
			return
		}
		if mode.Binary() && dbtype == "DATETIME" && len(str) == 26 && str[:19] == t.s {
			// a fix mainly for TravisCI:
			// accept full microsecond resolution in result for DATETIME columns
			// where the binary protocol was used
			return
		}
		dbt.Errorf("%s [%s] to string: expected %q, got %q",
			dbtype, mode,
			t.s, str,
		)
	case time.Time:
		if val == t.t {
			return
		}
		dbt.Errorf("%s [%s] to string: expected %q, got %q",
			dbtype, mode,
			t.s, val.Format(tlayout),
		)
	default:
		fmt.Printf("%#v\n", []any{dbtype, tlayout, mode, t.s, t.t})
		dbt.Errorf("%s [%s]: unhandled type %T (is '%v')",
			dbtype, mode,
			val, val,
		)
	}
}

func TestDateTime(t *testing.T) {
	afterTime := func(t time.Time, d string) time.Time {
		dur, err := time.ParseDuration(d)
		if err != nil {
			panic(err)
		}
		return t.Add(dur)
	}
	// NOTE: MySQL rounds DATETIME(x) up - but that's not included in the tests
	format := "2006-01-02 15:04:05.999999"
	t0 := time.Time{}
	tstr0 := "0000-00-00 00:00:00.000000"
	testcases := []timeTests{
		{"DATE", format[:10], []timeTest{
			{t: time.Date(2011, 11, 20, 0, 0, 0, 0, time.UTC)},
			{t: t0, s: tstr0[:10]},
		}},
		{"DATETIME", format[:19], []timeTest{
			{t: time.Date(2011, 11, 20, 21, 27, 37, 0, time.UTC)},
			{t: t0, s: tstr0[:19]},
		}},
		{"DATETIME(0)", format[:21], []timeTest{
			{t: time.Date(2011, 11, 20, 21, 27, 37, 0, time.UTC)},
			{t: t0, s: tstr0[:19]},
		}},
		{"DATETIME(1)", format[:21], []timeTest{
			{t: time.Date(2011, 11, 20, 21, 27, 37, 100000000, time.UTC)},
			{t: t0, s: tstr0[:21]},
		}},
		{"DATETIME(6)", format, []timeTest{
			{t: time.Date(2011, 11, 20, 21, 27, 37, 123456000, time.UTC)},
			{t: t0, s: tstr0},
		}},
		{"TIME", format[11:19], []timeTest{
			{t: afterTime(t0, "12345s")},
			{s: "!-12:34:56"},
			{s: "!-838:59:59"},
			{s: "!838:59:59"},
			{t: t0, s: tstr0[11:19]},
		}},
		{"TIME(0)", format[11:19], []timeTest{
			{t: afterTime(t0, "12345s")},
			{s: "!-12:34:56"},
			{s: "!-838:59:59"},
			{s: "!838:59:59"},
			{t: t0, s: tstr0[11:19]},
		}},
		{"TIME(1)", format[11:21], []timeTest{
			{t: afterTime(t0, "12345600ms")},
			{s: "!-12:34:56.7"},
			{s: "!-838:59:58.9"},
			{s: "!838:59:58.9"},
			{t: t0, s: tstr0[11:21]},
		}},
		{"TIME(6)", format[11:], []timeTest{
			{t: afterTime(t0, "1234567890123000ns")},
			{s: "!-12:34:56.789012"},
			{s: "!-838:59:58.999999"},
			{s: "!838:59:58.999999"},
			{t: t0, s: tstr0[11:]},
		}},
	}
	dsns := []string{
		dsn + "&parseTime=true",
		dsn + "&parseTime=false",
	}
	for _, testdsn := range dsns {
		runTests(t, testdsn, func(dbt *DBTest) {
			microsecsSupported := false
			zeroDateSupported := false
			var rows *sql.Rows
			var err error
			rows, err = dbt.db.Query(`SELECT cast("00:00:00.1" as TIME(1)) = "00:00:00.1"`)
			if err == nil {
				if rows.Next() {
					rows.Scan(&microsecsSupported)
				}
				rows.Close()
			}
			rows, err = dbt.db.Query(`SELECT cast("0000-00-00" as DATE) = "0000-00-00"`)
			if err == nil {
				if rows.Next() {
					rows.Scan(&zeroDateSupported)
				}
				rows.Close()
			}
			for _, setups := range testcases {
				if t := setups.dbtype; !microsecsSupported && t[len(t)-1:] == ")" {
					// skip fractional second tests if unsupported by server
					continue
				}
				for _, setup := range setups.tests {
					allowBinTime := true
					if setup.s == "" {
						// fill time string wherever Go can reliable produce it
						setup.s = setup.t.Format(setups.tlayout)
					} else if setup.s[0] == '!' {
						// skip tests using setup.t as source in queries
						allowBinTime = false
						// fix setup.s - remove the "!"
						setup.s = setup.s[1:]
					}
					if !zeroDateSupported && setup.s == tstr0[:len(setup.s)] {
						// skip disallowed 0000-00-00 date
						continue
					}
					setup.run(dbt, setups.dbtype, setups.tlayout, textString)
					setup.run(dbt, setups.dbtype, setups.tlayout, binaryString)
					if allowBinTime {
						setup.run(dbt, setups.dbtype, setups.tlayout, binaryTime)
					}
				}
			}
		})
	}
}

func TestTimestampMicros(t *testing.T) {
	format := "2006-01-02 15:04:05.999999"
	f0 := format[:19]
	f1 := format[:21]
	f6 := format[:26]
	runTestsParallel(t, dsn, func(dbt *DBTest, tbl string) {
		// check if microseconds are supported.
		// Do not use timestamp(x) for that check - before 5.5.6, x would mean display width
		// and not precision.
		// Se last paragraph at http://dev.mysql.com/doc/refman/5.6/en/fractional-seconds.html
		microsecsSupported := false
		if rows, err := dbt.db.Query(`SELECT cast("00:00:00.1" as TIME(1)) = "00:00:00.1"`); err == nil {
			rows.Scan(&microsecsSupported)
			rows.Close()
		}
		if !microsecsSupported {
			// skip test
			return
		}
		_, err := dbt.db.Exec(`
			CREATE TABLE ` + tbl + ` (
				value0 TIMESTAMP NOT NULL DEFAULT '` + f0 + `',
				value1 TIMESTAMP(1) NOT NULL DEFAULT '` + f1 + `',
				value6 TIMESTAMP(6) NOT NULL DEFAULT '` + f6 + `'
			)`,
		)
		if err != nil {
			dbt.Error(err)
		}
		defer dbt.mustExec("DROP TABLE IF EXISTS " + tbl)
		dbt.mustExec("INSERT INTO "+tbl+" SET value0=?, value1=?, value6=?", f0, f1, f6)
		var res0, res1, res6 string
		rows := dbt.mustQuery("SELECT * FROM " + tbl)
		defer rows.Close()
		if !rows.Next() {
			dbt.Errorf("test contained no selectable values")
		}
		err = rows.Scan(&res0, &res1, &res6)
		if err != nil {
			dbt.Error(err)
		}
		if res0 != f0 {
			dbt.Errorf("expected %q, got %q", f0, res0)
		}
		if res1 != f1 {
			dbt.Errorf("expected %q, got %q", f1, res1)
		}
		if res6 != f6 {
			dbt.Errorf("expected %q, got %q", f6, res6)
		}
	})
}

func TestNULL(t *testing.T) {
	runTestsParallel(t, dsn, func(dbt *DBTest, tbl string) {
		nullStmt, err := dbt.db.Prepare("SELECT NULL")
		if err != nil {
			dbt.Fatal(err)
		}
		defer nullStmt.Close()

		nonNullStmt, err := dbt.db.Prepare("SELECT 1")
		if err != nil {
			dbt.Fatal(err)
		}
		defer nonNullStmt.Close()

		// NullBool
		var nb sql.NullBool
		// Invalid
		if err = nullStmt.QueryRow().Scan(&nb); err != nil {
			dbt.Fatal(err)
		}
		if nb.Valid {
			dbt.Error("valid NullBool which should be invalid")
		}
		// Valid
		if err = nonNullStmt.QueryRow().Scan(&nb); err != nil {
			dbt.Fatal(err)
		}
		if !nb.Valid {
			dbt.Error("invalid NullBool which should be valid")
		} else if nb.Bool != true {
			dbt.Errorf("Unexpected NullBool value: %t (should be true)", nb.Bool)
		}

		// NullFloat64
		var nf sql.NullFloat64
		// Invalid
		if err = nullStmt.QueryRow().Scan(&nf); err != nil {
			dbt.Fatal(err)
		}
		if nf.Valid {
			dbt.Error("valid NullFloat64 which should be invalid")
		}
		// Valid
		if err = nonNullStmt.QueryRow().Scan(&nf); err != nil {
			dbt.Fatal(err)
		}
		if !nf.Valid {
			dbt.Error("invalid NullFloat64 which should be valid")
		} else if nf.Float64 != float64(1) {
			dbt.Errorf("unexpected NullFloat64 value: %f (should be 1.0)", nf.Float64)
		}

		// NullInt64
		var ni sql.NullInt64
		// Invalid
		if err = nullStmt.QueryRow().Scan(&ni); err != nil {
			dbt.Fatal(err)
		}
		if ni.Valid {
			dbt.Error("valid NullInt64 which should be invalid")
		}
		// Valid
		if err = nonNullStmt.QueryRow().Scan(&ni); err != nil {
			dbt.Fatal(err)
		}
		if !ni.Valid {
			dbt.Error("invalid NullInt64 which should be valid")
		} else if ni.Int64 != int64(1) {
			dbt.Errorf("unexpected NullInt64 value: %d (should be 1)", ni.Int64)
		}

		// NullString
		var ns sql.NullString
		// Invalid
		if err = nullStmt.QueryRow().Scan(&ns); err != nil {
			dbt.Fatal(err)
		}
		if ns.Valid {
			dbt.Error("valid NullString which should be invalid")
		}
		// Valid
		if err = nonNullStmt.QueryRow().Scan(&ns); err != nil {
			dbt.Fatal(err)
		}
		if !ns.Valid {
			dbt.Error("invalid NullString which should be valid")
		} else if ns.String != `1` {
			dbt.Error("unexpected NullString value:" + ns.String + " (should be `1`)")
		}

		// nil-bytes
		var b []byte
		// Read nil
		if err = nullStmt.QueryRow().Scan(&b); err != nil {
			dbt.Fatal(err)
		}
		if b != nil {
			dbt.Error("non-nil []byte which should be nil")
		}
		// Read non-nil
		if err = nonNullStmt.QueryRow().Scan(&b); err != nil {
			dbt.Fatal(err)
		}
		if b == nil {
			dbt.Error("nil []byte which should be non-nil")
		}
		// Insert nil
		b = nil
		success := false
		if err = dbt.db.QueryRow("SELECT ? IS NULL", b).Scan(&success); err != nil {
			dbt.Fatal(err)
		}
		if !success {
			dbt.Error("inserting []byte(nil) as NULL failed")
		}
		// Check input==output with input==nil
		b = nil
		if err = dbt.db.QueryRow("SELECT ?", b).Scan(&b); err != nil {
			dbt.Fatal(err)
		}
		if b != nil {
			dbt.Error("non-nil echo from nil input")
		}
		// Check input==output with input!=nil
		b = []byte("")
		if err = dbt.db.QueryRow("SELECT ?", b).Scan(&b); err != nil {
			dbt.Fatal(err)
		}
		if b == nil {
			dbt.Error("nil echo from non-nil input")
		}

		// Insert NULL
		dbt.mustExec("CREATE TABLE " + tbl + " (dummmy1 int, value int, dummy2 int)")

		dbt.mustExec("INSERT INTO "+tbl+" VALUES (?, ?, ?)", 1, nil, 2)

		var out any
		rows := dbt.mustQuery("SELECT * FROM " + tbl)
		defer rows.Close()
		if rows.Next() {
			rows.Scan(&out)
			if out != nil {
				dbt.Errorf("%v != nil", out)
			}
		} else {
			dbt.Error("no data")
		}
	})
}

func TestUint64(t *testing.T) {
	const (
		u0    = uint64(0)
		uall  = ^u0
		uhigh = uall >> 1
		utop  = ^uhigh
		s0    = int64(0)
		sall  = ^s0
		shigh = int64(uhigh)
		stop  = ^shigh
	)
	runTestsParallel(t, dsn, func(dbt *DBTest, _ string) {
		stmt, err := dbt.db.Prepare(`SELECT ?, ?, ? ,?, ?, ?, ?, ?`)
		if err != nil {
			dbt.Fatal(err)
		}
		defer stmt.Close()
		row := stmt.QueryRow(
			u0, uhigh, utop, uall,
			s0, shigh, stop, sall,
		)

		var ua, ub, uc, ud uint64
		var sa, sb, sc, sd int64

		err = row.Scan(&ua, &ub, &uc, &ud, &sa, &sb, &sc, &sd)
		if err != nil {
			dbt.Fatal(err)
		}
		switch {
		case ua != u0,
			ub != uhigh,
			uc != utop,
			ud != uall,
			sa != s0,
			sb != shigh,
			sc != stop,
			sd != sall:
			dbt.Fatal("unexpected result value")
		}
	})
}

func TestLongData(t *testing.T) {
	runTests(t, dsn+"&maxAllowedPacket=0", func(dbt *DBTest) {
		var maxAllowedPacketSize int
		err := dbt.db.QueryRow("select @@max_allowed_packet").Scan(&maxAllowedPacketSize)
		if err != nil {
			dbt.Fatal(err)
		}
		maxAllowedPacketSize--

		// don't get too ambitious
		if maxAllowedPacketSize > 1<<25 {
			maxAllowedPacketSize = 1 << 25
		}

		dbt.mustExec("CREATE TABLE test (value LONGBLOB)")

		in := strings.Repeat(`a`, maxAllowedPacketSize+1)
		var out string
		var rows *sql.Rows

		// Long text data
		inS := in[:maxAllowedPacketSize-100]
		dbt.mustExec("INSERT INTO test VALUES('" + inS + "')")
		rows = dbt.mustQuery("SELECT value FROM test")
		defer rows.Close()
		if rows.Next() {
			rows.Scan(&out)
			if inS != out {
				dbt.Fatalf("LONGBLOB: length in: %d, length out: %d", len(inS), len(out))
			}
			if rows.Next() {
				dbt.Error("LONGBLOB: unexpected row")
			}
		} else {
			dbt.Fatalf("LONGBLOB: no data")
		}

		// Empty table
		dbt.mustExec("TRUNCATE TABLE test")

		// Long binary data
		dbt.mustExec("INSERT INTO test VALUES(?)", in)
		rows = dbt.mustQuery("SELECT value FROM test WHERE 1=?", 1)
		defer rows.Close()
		if rows.Next() {
			rows.Scan(&out)
			if in != out {
				dbt.Fatalf("LONGBLOB: length in: %d, length out: %d", len(in), len(out))
			}
			if rows.Next() {
				dbt.Error("LONGBLOB: unexpected row")
			}
		} else {
			if err = rows.Err(); err != nil {
				dbt.Fatalf("LONGBLOB: no data (err: %s)", err.Error())
			} else {
				dbt.Fatal("LONGBLOB: no data (err: <nil>)")
			}
		}
	})
}

func TestLoadData(t *testing.T) {
	runTests(t, dsn, func(dbt *DBTest) {
		verifyLoadDataResult := func() {
			rows, err := dbt.db.Query("SELECT * FROM test")
			if err != nil {
				dbt.Fatal(err.Error())
			}

			i := 0
			values := [4]string{
				"a string",
				"a string containing a \t",
				"a string containing a \n",
				"a string containing both \t\n",
			}

			var id int
			var value string

			for rows.Next() {
				i++
				err = rows.Scan(&id, &value)
				if err != nil {
					dbt.Fatal(err.Error())
				}
				if i != id {
					dbt.Fatalf("%d != %d", i, id)
				}
				if values[i-1] != value {
					dbt.Fatalf("%q != %q", values[i-1], value)
				}
			}
			err = rows.Err()
			if err != nil {
				dbt.Fatal(err.Error())
			}

			if i != 4 {
				dbt.Fatalf("rows count mismatch. Got %d, want 4", i)
			}
		}

		dbt.db.Exec("DROP TABLE IF EXISTS test")
		dbt.mustExec("CREATE TABLE test (id INT NOT NULL PRIMARY KEY, value TEXT NOT NULL) CHARACTER SET utf8")

		// Local File
		file, err := os.CreateTemp("", "gotest")
		defer os.Remove(file.Name())
		if err != nil {
			dbt.Fatal(err)
		}
		RegisterLocalFile(file.Name())

		// Try first with empty file
		dbt.mustExec(fmt.Sprintf("LOAD DATA LOCAL INFILE %q INTO TABLE test", file.Name()))
		var count int
		err = dbt.db.QueryRow("SELECT COUNT(*) FROM test").Scan(&count)
		if err != nil {
			dbt.Fatal(err.Error())
		}
		if count != 0 {
			dbt.Fatalf("unexpected row count: got %d, want 0", count)
		}

		// Then fill File with data and try to load it
		file.WriteString("1\ta string\n2\ta string containing a \\t\n3\ta string containing a \\n\n4\ta string containing both \\t\\n\n")
		file.Close()
		dbt.mustExec(fmt.Sprintf("LOAD DATA LOCAL INFILE %q INTO TABLE test", file.Name()))
		verifyLoadDataResult()

		// Try with non-existing file
		_, err = dbt.db.Exec("LOAD DATA LOCAL INFILE 'doesnotexist' INTO TABLE test")
		if err == nil {
			dbt.Fatal("load non-existent file didn't fail")
		} else if err.Error() != "local file 'doesnotexist' is not registered" {
			dbt.Fatal(err.Error())
		}

		// Empty table
		dbt.mustExec("TRUNCATE TABLE test")

		// Reader
		RegisterReaderHandler("test", func() io.Reader {
			file, err = os.Open(file.Name())
			if err != nil {
				dbt.Fatal(err)
			}
			return file
		})
		dbt.mustExec("LOAD DATA LOCAL INFILE 'Reader::test' INTO TABLE test")
		verifyLoadDataResult()
		// negative test
		_, err = dbt.db.Exec("LOAD DATA LOCAL INFILE 'Reader::doesnotexist' INTO TABLE test")
		if err == nil {
			dbt.Fatal("load non-existent Reader didn't fail")
		} else if err.Error() != "reader 'doesnotexist' is not registered" {
			dbt.Fatal(err.Error())
		}
	})
}

func TestFoundRows1(t *testing.T) {
	runTestsParallel(t, dsn, func(dbt *DBTest, tbl string) {
		dbt.mustExec("CREATE TABLE " + tbl + " (id INT NOT NULL ,data INT NOT NULL)")
		dbt.mustExec("INSERT INTO " + tbl + " (id, data) VALUES (0, 0),(0, 0),(1, 0),(1, 0),(1, 1)")

		res := dbt.mustExec("UPDATE " + tbl + " SET data = 1 WHERE id = 0")
		count, err := res.RowsAffected()
		if err != nil {
			dbt.Fatalf("res.RowsAffected() returned error: %s", err.Error())
		}
		if count != 2 {
			dbt.Fatalf("Expected 2 affected rows, got %d", count)
		}
		res = dbt.mustExec("UPDATE " + tbl + " SET data = 1 WHERE id = 1")
		count, err = res.RowsAffected()
		if err != nil {
			dbt.Fatalf("res.RowsAffected() returned error: %s", err.Error())
		}
		if count != 2 {
			dbt.Fatalf("Expected 2 affected rows, got %d", count)
		}
	})
}

func TestFoundRows2(t *testing.T) {
	runTestsParallel(t, dsn+"&clientFoundRows=true", func(dbt *DBTest, tbl string) {
		dbt.mustExec("CREATE TABLE " + tbl + " (id INT NOT NULL ,data INT NOT NULL)")
		dbt.mustExec("INSERT INTO " + tbl + " (id, data) VALUES (0, 0),(0, 0),(1, 0),(1, 0),(1, 1)")

		res := dbt.mustExec("UPDATE " + tbl + " SET data = 1 WHERE id = 0")
		count, err := res.RowsAffected()
		if err != nil {
			dbt.Fatalf("res.RowsAffected() returned error: %s", err.Error())
		}
		if count != 2 {
			dbt.Fatalf("Expected 2 matched rows, got %d", count)
		}
		res = dbt.mustExec("UPDATE " + tbl + " SET data = 1 WHERE id = 1")
		count, err = res.RowsAffected()
		if err != nil {
			dbt.Fatalf("res.RowsAffected() returned error: %s", err.Error())
		}
		if count != 3 {
			dbt.Fatalf("Expected 3 matched rows, got %d", count)
		}
	})
}

func TestTLS(t *testing.T) {
	tlsTestReq := func(dbt *DBTest) {
		if err := dbt.db.Ping(); err != nil {
			if err == ErrNoTLS {
				dbt.Skip("server does not support TLS")
			} else {
				dbt.Fatalf("error on Ping: %s", err.Error())
			}
		}

		rows := dbt.mustQuery("SHOW STATUS LIKE 'Ssl_cipher'")
		defer rows.Close()

		var variable, value *sql.RawBytes
		for rows.Next() {
			if err := rows.Scan(&variable, &value); err != nil {
				dbt.Fatal(err.Error())
			}

			if (*value == nil) || (len(*value) == 0) {
				dbt.Fatalf("no Cipher")
			} else {
				dbt.Logf("Cipher: %s", *value)
			}
		}
	}
	tlsTestOpt := func(dbt *DBTest) {
		if err := dbt.db.Ping(); err != nil {
			dbt.Fatalf("error on Ping: %s", err.Error())
		}
	}

	runTests(t, dsn+"&tls=preferred", tlsTestOpt)
	runTests(t, dsn+"&tls=skip-verify", tlsTestReq)

	// Verify that registering / using a custom cfg works
	RegisterTLSConfig("custom-skip-verify", &tls.Config{
		InsecureSkipVerify: true,
	})
	runTests(t, dsn+"&tls=custom-skip-verify", tlsTestReq)
}

func TestReuseClosedConnection(t *testing.T) {
	// this test does not use sql.database, it uses the driver directly
	if !available {
		t.Skipf("MySQL server not running on %s", netAddr)
	}

	md := &MySQLDriver{}
	conn, err := md.Open(dsn)
	if err != nil {
		t.Fatalf("error connecting: %s", err.Error())
	}
	stmt, err := conn.Prepare("DO 1")
	if err != nil {
		t.Fatalf("error preparing statement: %s", err.Error())
	}
	//lint:ignore SA1019 this is a test
	_, err = stmt.Exec(nil)
	if err != nil {
		t.Fatalf("error executing statement: %s", err.Error())
	}
	err = conn.Close()
	if err != nil {
		t.Fatalf("error closing connection: %s", err.Error())
	}

	defer func() {
		if err := recover(); err != nil {
			t.Errorf("panic after reusing a closed connection: %v", err)
		}
	}()
	//lint:ignore SA1019 this is a test
	_, err = stmt.Exec(nil)
	if err != nil && err != driver.ErrBadConn {
		t.Errorf("unexpected error '%s', expected '%s'",
			err.Error(), driver.ErrBadConn.Error())
	}
}

func TestCharset(t *testing.T) {
	if !available {
		t.Skipf("MySQL server not running on %s", netAddr)
	}

	mustSetCharset := func(charsetParam, expected string) {
		runTests(t, dsn+"&"+charsetParam, func(dbt *DBTest) {
			rows := dbt.mustQuery("SELECT @@character_set_connection")
			defer rows.Close()

			if !rows.Next() {
				dbt.Fatalf("error getting connection charset: %s", rows.Err())
			}

			var got string
			rows.Scan(&got)

			if got != expected {
				dbt.Fatalf("expected connection charset %s but got %s", expected, got)
			}
		})
	}

	// non utf8 test
	mustSetCharset("charset=ascii", "ascii")

	// when the first charset is invalid, use the second
	mustSetCharset("charset=none,utf8mb4", "utf8mb4")

	// when the first charset is valid, use it
	mustSetCharset("charset=ascii,utf8mb4", "ascii")
	mustSetCharset("charset=utf8mb4,ascii", "utf8mb4")
}

func TestFailingCharset(t *testing.T) {
	runTestsParallel(t, dsn+"&charset=none", func(dbt *DBTest, _ string) {
		// run query to really establish connection...
		_, err := dbt.db.Exec("SELECT 1")
		if err == nil {
			dbt.db.Close()
			t.Fatalf("connection must not succeed without a valid charset")
		}
	})
}

func TestCollation(t *testing.T) {
	if !available {
		t.Skipf("MySQL server not running on %s", netAddr)
	}

	// MariaDB may override collation specified by handshake with `character_set_collations` variable.
	// https://mariadb.com/kb/en/setting-character-sets-and-collations/#changing-default-collation
	// https://mariadb.com/kb/en/server-system-variables/#character_set_collations
	// utf8mb4_general_ci, utf8mb3_general_ci will be overridden by default MariaDB.
	// Collations other than charasets default are not overridden. So utf8mb4_unicode_ci is safe.
	testCollations := []string{
		"latin1_general_ci",
		"binary",
		"utf8mb4_unicode_ci",
		"cp1257_bin",
	}

	for _, collation := range testCollations {
<<<<<<< HEAD
		var expected, tdsn string
		if collation != "" {
			tdsn = dsn + "&collation=" + collation
			expected = collation
		} else {
			tdsn = dsn
			expected = defaultCollation
		}

		runTests(t, tdsn, func(dbt *DBTest) {
			// see https://mariadb.com/kb/en/setting-character-sets-and-collations/#changing-default-collation
			// when character_set_collations is set for the charset, it overrides the default collation
			// so we need to check if the default collation is overridden
			forceExpected := expected
			var defaultCollations string
			err := dbt.db.QueryRow("SELECT @@character_set_collations").Scan(&defaultCollations)
			if err == nil {
				// Query succeeded, need to check if we should override expected collation
				collationMap := make(map[string]string)
				pairs := strings.Split(defaultCollations, ",")
				for _, pair := range pairs {
					parts := strings.Split(pair, "=")
					if len(parts) == 2 {
						collationMap[parts[0]] = parts[1]
					}
				}

				// Get charset prefix from expected collation
				parts := strings.Split(expected, "_")
				if len(parts) > 0 {
					charset := parts[0]
					if newCollation, ok := collationMap[charset]; ok {
						forceExpected = newCollation
					}
				}
			}

			var got string
			if err := dbt.db.QueryRow("SELECT @@collation_connection").Scan(&got); err != nil {
				dbt.Fatal(err)
			}

			if got != expected {
				if forceExpected != expected {
					if got != forceExpected {
						dbt.Fatalf("expected forced connection collation %s but got %s", forceExpected, got)
					}
				} else {
					dbt.Fatalf("expected connection collation %s but got %s", expected, got)
				}
			}
=======
		t.Run(collation, func(t *testing.T) {
			tdsn := dsn + "&collation=" + collation
			expected := collation

			runTests(t, tdsn, func(dbt *DBTest) {
				var got string
				if err := dbt.db.QueryRow("SELECT @@collation_connection").Scan(&got); err != nil {
					dbt.Fatal(err)
				}
				if got != expected {
					dbt.Fatalf("expected connection collation %s but got %s", expected, got)
				}
			})
>>>>>>> e02b809d
		})
	}
}

func TestColumnsWithAlias(t *testing.T) {
	runTestsParallel(t, dsn+"&columnsWithAlias=true", func(dbt *DBTest, _ string) {
		rows := dbt.mustQuery("SELECT 1 AS A")
		defer rows.Close()
		cols, _ := rows.Columns()
		if len(cols) != 1 {
			t.Fatalf("expected 1 column, got %d", len(cols))
		}
		if cols[0] != "A" {
			t.Fatalf("expected column name \"A\", got \"%s\"", cols[0])
		}

		rows = dbt.mustQuery("SELECT * FROM (SELECT 1 AS one) AS A")
		defer rows.Close()
		cols, _ = rows.Columns()
		if len(cols) != 1 {
			t.Fatalf("expected 1 column, got %d", len(cols))
		}
		if cols[0] != "A.one" {
			t.Fatalf("expected column name \"A.one\", got \"%s\"", cols[0])
		}
	})
}

func TestRawBytesResultExceedsBuffer(t *testing.T) {
	runTestsParallel(t, dsn, func(dbt *DBTest, _ string) {
		// defaultBufSize from buffer.go
		expected := strings.Repeat("abc", defaultBufSize)

		rows := dbt.mustQuery("SELECT '" + expected + "'")
		defer rows.Close()
		if !rows.Next() {
			dbt.Error("expected result, got none")
		}
		var result sql.RawBytes
		rows.Scan(&result)
		if expected != string(result) {
			dbt.Error("result did not match expected value")
		}
	})
}

func TestTimezoneConversion(t *testing.T) {
	zones := []string{"UTC", "America/New_York", "Asia/Hong_Kong", "Local"}

	// Regression test for timezone handling
	tzTest := func(dbt *DBTest) {
		// Create table
		dbt.mustExec("CREATE TABLE test (ts TIMESTAMP)")

		// Insert local time into database (should be converted)
		newYorkTz, _ := time.LoadLocation("America/New_York")
		reftime := time.Date(2014, 05, 30, 18, 03, 17, 0, time.UTC).In(newYorkTz)
		dbt.mustExec("INSERT INTO test VALUE (?)", reftime)

		// Retrieve time from DB
		rows := dbt.mustQuery("SELECT ts FROM test")
		defer rows.Close()
		if !rows.Next() {
			dbt.Fatal("did not get any rows out")
		}

		var dbTime time.Time
		err := rows.Scan(&dbTime)
		if err != nil {
			dbt.Fatal("Err", err)
		}

		// Check that dates match
		if reftime.Unix() != dbTime.Unix() {
			dbt.Errorf("times do not match.\n")
			dbt.Errorf(" Now(%v)=%v\n", newYorkTz, reftime)
			dbt.Errorf(" Now(UTC)=%v\n", dbTime)
		}
	}

	for _, tz := range zones {
		runTests(t, dsn+"&parseTime=true&loc="+url.QueryEscape(tz), tzTest)
	}
}

// Special cases

func TestRowsClose(t *testing.T) {
	runTestsParallel(t, dsn, func(dbt *DBTest, _ string) {
		rows, err := dbt.db.Query("SELECT 1")
		if err != nil {
			dbt.Fatal(err)
		}

		err = rows.Close()
		if err != nil {
			dbt.Fatal(err)
		}

		if rows.Next() {
			dbt.Fatal("unexpected row after rows.Close()")
		}

		err = rows.Err()
		if err != nil {
			dbt.Fatal(err)
		}
	})
}

// dangling statements
// http://code.google.com/p/go/issues/detail?id=3865
func TestCloseStmtBeforeRows(t *testing.T) {
	runTestsParallel(t, dsn, func(dbt *DBTest, _ string) {
		stmt, err := dbt.db.Prepare("SELECT 1")
		if err != nil {
			dbt.Fatal(err)
		}

		rows, err := stmt.Query()
		if err != nil {
			stmt.Close()
			dbt.Fatal(err)
		}
		defer rows.Close()

		err = stmt.Close()
		if err != nil {
			dbt.Fatal(err)
		}

		if !rows.Next() {
			dbt.Fatal("getting row failed")
		} else {
			err = rows.Err()
			if err != nil {
				dbt.Fatal(err)
			}

			var out bool
			err = rows.Scan(&out)
			if err != nil {
				dbt.Fatalf("error on rows.Scan(): %s", err.Error())
			}
			if out != true {
				dbt.Errorf("true != %t", out)
			}
		}
	})
}

// It is valid to have multiple Rows for the same Stmt
// http://code.google.com/p/go/issues/detail?id=3734
func TestStmtMultiRows(t *testing.T) {
	runTestsParallel(t, dsn, func(dbt *DBTest, _ string) {
		stmt, err := dbt.db.Prepare("SELECT 1 UNION SELECT 0")
		if err != nil {
			dbt.Fatal(err)
		}

		rows1, err := stmt.Query()
		if err != nil {
			stmt.Close()
			dbt.Fatal(err)
		}
		defer rows1.Close()

		rows2, err := stmt.Query()
		if err != nil {
			stmt.Close()
			dbt.Fatal(err)
		}
		defer rows2.Close()

		var out bool

		// 1
		if !rows1.Next() {
			dbt.Fatal("first rows1.Next failed")
		} else {
			err = rows1.Err()
			if err != nil {
				dbt.Fatal(err)
			}

			err = rows1.Scan(&out)
			if err != nil {
				dbt.Fatalf("error on rows.Scan(): %s", err.Error())
			}
			if out != true {
				dbt.Errorf("true != %t", out)
			}
		}

		if !rows2.Next() {
			dbt.Fatal("first rows2.Next failed")
		} else {
			err = rows2.Err()
			if err != nil {
				dbt.Fatal(err)
			}

			err = rows2.Scan(&out)
			if err != nil {
				dbt.Fatalf("error on rows.Scan(): %s", err.Error())
			}
			if out != true {
				dbt.Errorf("true != %t", out)
			}
		}

		// 2
		if !rows1.Next() {
			dbt.Fatal("second rows1.Next failed")
		} else {
			err = rows1.Err()
			if err != nil {
				dbt.Fatal(err)
			}

			err = rows1.Scan(&out)
			if err != nil {
				dbt.Fatalf("error on rows.Scan(): %s", err.Error())
			}
			if out != false {
				dbt.Errorf("false != %t", out)
			}

			if rows1.Next() {
				dbt.Fatal("unexpected row on rows1")
			}
			err = rows1.Close()
			if err != nil {
				dbt.Fatal(err)
			}
		}

		if !rows2.Next() {
			dbt.Fatal("second rows2.Next failed")
		} else {
			err = rows2.Err()
			if err != nil {
				dbt.Fatal(err)
			}

			err = rows2.Scan(&out)
			if err != nil {
				dbt.Fatalf("error on rows.Scan(): %s", err.Error())
			}
			if out != false {
				dbt.Errorf("false != %t", out)
			}

			if rows2.Next() {
				dbt.Fatal("unexpected row on rows2")
			}
			err = rows2.Close()
			if err != nil {
				dbt.Fatal(err)
			}
		}
	})
}

// Regression test for
// * more than 32 NULL parameters (issue 209)
// * more parameters than fit into the buffer (issue 201)
// * parameters * 64 > max_allowed_packet (issue 734)
func TestPreparedManyCols(t *testing.T) {
	numParams := 65535
	runTests(t, dsn, func(dbt *DBTest) {
		query := "SELECT ?" + strings.Repeat(",?", numParams-1)
		stmt, err := dbt.db.Prepare(query)
		if err != nil {
			dbt.Fatal(err)
		}
		defer stmt.Close()

		// create more parameters than fit into the buffer
		// which will take nil-values
		params := make([]any, numParams)
		rows, err := stmt.Query(params...)
		if err != nil {
			dbt.Fatal(err)
		}
		rows.Close()

		// Create 0byte string which we can't send via STMT_LONG_DATA.
		for i := range numParams {
			params[i] = ""
		}
		rows, err = stmt.Query(params...)
		if err != nil {
			dbt.Fatal(err)
		}
		rows.Close()
	})
}

func TestConcurrent(t *testing.T) {
	if enabled, _ := readBool(os.Getenv("MYSQL_TEST_CONCURRENT")); !enabled {
		t.Skip("MYSQL_TEST_CONCURRENT env var not set")
	}

	runTests(t, dsn, func(dbt *DBTest) {
		// var version string
		// if err := dbt.db.QueryRow("SELECT @@version").Scan(&version); err != nil {
		// 	dbt.Fatal(err)
		// }
		// if strings.Contains(strings.ToLower(version), "mariadb") {
		// 	t.Skip(`TODO: "fix commands out of sync. Did you run multiple statements at once?" on MariaDB`)
		// }

		var max int
		err := dbt.db.QueryRow("SELECT @@max_connections").Scan(&max)
		if err != nil {
			dbt.Fatalf("%s", err.Error())
		}
		dbt.Logf("testing up to %d concurrent connections \r\n", max)

		var remaining, succeeded int32 = int32(max), 0

		var wg sync.WaitGroup
		wg.Add(max)

		var fatalError string
		var once sync.Once
		fatalf := func(s string, vals ...any) {
			once.Do(func() {
				fatalError = fmt.Sprintf(s, vals...)
			})
		}

		for i := range max {
			go func(id int) {
				defer wg.Done()

				tx, err := dbt.db.Begin()

				if err != nil {
					if err.Error() != "Error 1040: Too many connections" {
						fatalf("error on conn %d: %s", id, err.Error())
					}
					return
				}

				// keep the connection busy until all connections are open
				for atomic.AddInt32(&remaining, -1) > 0 {
					if _, err = tx.Exec("DO 1"); err != nil {
						fatalf("error on conn %d: %s", id, err.Error())
						return
					}
				}

				if err = tx.Commit(); err != nil {
					fatalf("error on conn %d: %s", id, err.Error())
					return
				}

				// everything went fine with this connection
				atomic.AddInt32(&succeeded, 1)
			}(i)
		}

		// wait until all connections are open
		wg.Wait()

		if fatalError != "" {
			dbt.Fatal(fatalError)
		}

		dbt.Logf("reached %d concurrent connections\r\n", succeeded)
	})
}

func testDialError(t *testing.T, dialErr error, expectErr error) {
	RegisterDialContext("mydial", func(ctx context.Context, addr string) (net.Conn, error) {
		return nil, dialErr
	})

	db, err := sql.Open(driverNameTest, fmt.Sprintf("%s:%s@mydial(%s)/%s?timeout=30s", user, pass, addr, dbname))
	if err != nil {
		t.Fatalf("error connecting: %s", err.Error())
	}
	defer db.Close()

	_, err = db.Exec("DO 1")
	if err != expectErr {
		t.Fatalf("was expecting %s. Got: %s", dialErr, err)
	}
}

func TestDialUnknownError(t *testing.T) {
	testErr := fmt.Errorf("test")
	testDialError(t, testErr, testErr)
}

func TestDialNonRetryableNetErr(t *testing.T) {
	testErr := netErrorMock{}
	testDialError(t, testErr, testErr)
}

func TestDialTemporaryNetErr(t *testing.T) {
	testErr := netErrorMock{temporary: true}
	testDialError(t, testErr, testErr)
}

// Tests custom dial functions
func TestCustomDial(t *testing.T) {
	if !available {
		t.Skipf("MySQL server not running on %s", netAddr)
	}

	// our custom dial function which just wraps net.Dial here
	RegisterDialContext("mydial", func(ctx context.Context, addr string) (net.Conn, error) {
		var d net.Dialer
		return d.DialContext(ctx, prot, addr)
	})

	db, err := sql.Open(driverNameTest, fmt.Sprintf("%s:%s@mydial(%s)/%s?timeout=30s", user, pass, addr, dbname))
	if err != nil {
		t.Fatalf("error connecting: %s", err.Error())
	}
	defer db.Close()

	if _, err = db.Exec("DO 1"); err != nil {
		t.Fatalf("connection failed: %s", err.Error())
	}
}

func TestBeforeConnect(t *testing.T) {
	if !available {
		t.Skipf("MySQL server not running on %s", netAddr)
	}

	// dbname is set in the BeforeConnect handle
	cfg, err := ParseDSN(fmt.Sprintf("%s:%s@%s/%s?timeout=30s", user, pass, netAddr, "_"))
	if err != nil {
		t.Fatalf("error parsing DSN: %v", err)
	}

	cfg.Apply(BeforeConnect(func(ctx context.Context, c *Config) error {
		c.DBName = dbname
		return nil
	}))

	connector, err := NewConnector(cfg)
	if err != nil {
		t.Fatalf("error creating connector: %v", err)
	}

	db := sql.OpenDB(connector)
	defer db.Close()

	var connectedDb string
	err = db.QueryRow("SELECT DATABASE();").Scan(&connectedDb)
	if err != nil {
		t.Fatalf("error executing query: %v", err)
	}
	if connectedDb != dbname {
		t.Fatalf("expected to connect to DB %s, but connected to %s instead", dbname, connectedDb)
	}
}

func TestSQLInjection(t *testing.T) {
	createTest := func(arg string) func(dbt *DBTest) {
		return func(dbt *DBTest) {
			dbt.mustExec("CREATE TABLE test (v INTEGER)")
			dbt.mustExec("INSERT INTO test VALUES (?)", 1)

			var v int
			// NULL can't be equal to anything, the idea here is to inject query so it returns row
			// This test verifies that escapeQuotes and escapeBackslash are working properly
			err := dbt.db.QueryRow("SELECT v FROM test WHERE NULL = ?", arg).Scan(&v)
			if err == sql.ErrNoRows {
				return // success, sql injection failed
			} else if err == nil {
				dbt.Errorf("sql injection successful with arg: %s", arg)
			} else {
				dbt.Errorf("error running query with arg: %s; err: %s", arg, err.Error())
			}
		}
	}

	dsns := []string{
		dsn,
		dsn + "&sql_mode='NO_BACKSLASH_ESCAPES'",
	}
	for _, testdsn := range dsns {
		runTests(t, testdsn, createTest("1 OR 1=1"))
		runTests(t, testdsn, createTest("' OR '1'='1"))
	}
}

// Test if inserted data is correctly retrieved after being escaped
func TestInsertRetrieveEscapedData(t *testing.T) {
	testData := func(dbt *DBTest) {
		dbt.mustExec("CREATE TABLE test (v VARCHAR(255))")

		// All sequences that are escaped by escapeQuotes and escapeBackslash
		v := "foo \x00\n\r\x1a\"'\\"
		dbt.mustExec("INSERT INTO test VALUES (?)", v)

		var out string
		err := dbt.db.QueryRow("SELECT v FROM test").Scan(&out)
		if err != nil {
			dbt.Fatalf("%s", err.Error())
		}

		if out != v {
			dbt.Errorf("%q != %q", out, v)
		}
	}

	dsns := []string{
		dsn,
		dsn + "&sql_mode='NO_BACKSLASH_ESCAPES'",
	}
	for _, testdsn := range dsns {
		runTests(t, testdsn, testData)
	}
}

func TestUnixSocketAuthFail(t *testing.T) {
	runTests(t, dsn, func(dbt *DBTest) {
		// Save the current logger so we can restore it.
		oldLogger := defaultLogger

		// Set a new logger so we can capture its output.
		buffer := bytes.NewBuffer(make([]byte, 0, 64))
		newLogger := log.New(buffer, "prefix: ", 0)
		SetLogger(newLogger)

		// Restore the logger.
		defer SetLogger(oldLogger)

		// Make a new DSN that uses the MySQL socket file and a bad password, which
		// we can make by simply appending any character to the real password.
		badPass := pass + "x"
		socket := ""
		if prot == "unix" {
			socket = addr
		} else {
			// Get socket file from MySQL.
			err := dbt.db.QueryRow("SELECT @@socket").Scan(&socket)
			if err != nil {
				t.Fatalf("error on SELECT @@socket: %s", err.Error())
			}
		}
		t.Logf("socket: %s", socket)
		badDSN := fmt.Sprintf("%s:%s@unix(%s)/%s?timeout=30s", user, badPass, socket, dbname)
		db, err := sql.Open(driverNameTest, badDSN)
		if err != nil {
			t.Fatalf("error connecting: %s", err.Error())
		}
		defer db.Close()

		// Connect to MySQL for real. This will cause an auth failure.
		err = db.Ping()
		if err == nil {
			t.Error("expected Ping() to return an error")
		}

		// The driver should not log anything.
		if actual := buffer.String(); actual != "" {
			t.Errorf("expected no output, got %q", actual)
		}
	})
}

// See Issue #422
func TestInterruptBySignal(t *testing.T) {
	runTestsWithMultiStatement(t, dsn, func(dbt *DBTest) {
		dbt.mustExec(`
			DROP PROCEDURE IF EXISTS test_signal;
			CREATE PROCEDURE test_signal(ret INT)
			BEGIN
				SELECT ret;
				SIGNAL SQLSTATE
					'45001'
				SET
					MESSAGE_TEXT = "an error",
					MYSQL_ERRNO = 45001;
			END
		`)
		defer dbt.mustExec("DROP PROCEDURE test_signal")

		var val int

		// text protocol
		rows, err := dbt.db.Query("CALL test_signal(42)")
		if err != nil {
			dbt.Fatalf("error on text query: %s", err.Error())
		}
		for rows.Next() {
			if err := rows.Scan(&val); err != nil {
				dbt.Error(err)
			} else if val != 42 {
				dbt.Errorf("expected val to be 42")
			}
		}
		rows.Close()

		// binary protocol
		rows, err = dbt.db.Query("CALL test_signal(?)", 42)
		if err != nil {
			dbt.Fatalf("error on binary query: %s", err.Error())
		}
		for rows.Next() {
			if err := rows.Scan(&val); err != nil {
				dbt.Error(err)
			} else if val != 42 {
				dbt.Errorf("expected val to be 42")
			}
		}
		rows.Close()
	})
}

func TestColumnsReusesSlice(t *testing.T) {
	rows := mysqlRows{
		rs: resultSet{
			columns: []mysqlField{
				{
					tableName: "test",
					name:      "A",
				},
				{
					tableName: "test",
					name:      "B",
				},
			},
		},
	}

	allocs := testing.AllocsPerRun(1, func() {
		cols := rows.Columns()

		if len(cols) != 2 {
			t.Fatalf("expected 2 columns, got %d", len(cols))
		}
	})

	if allocs != 0 {
		t.Fatalf("expected 0 allocations, got %d", int(allocs))
	}

	if rows.rs.columnNames == nil {
		t.Fatalf("expected columnNames to be set, got nil")
	}
}

func TestRejectReadOnly(t *testing.T) {
	runTests(t, dsn, func(dbt *DBTest) {
		// Create Table
		dbt.mustExec("CREATE TABLE test (value BOOL)")
		// Set the session to read-only. We didn't set the `rejectReadOnly`
		// option, so any writes after this should fail.
		_, err := dbt.db.Exec("SET SESSION TRANSACTION READ ONLY")
		// Error 1193: Unknown system variable 'TRANSACTION' => skip test,
		// MySQL server version is too old
		maybeSkip(t, err, 1193)
		if _, err := dbt.db.Exec("DROP TABLE test"); err == nil {
			t.Fatalf("writing to DB in read-only session without " +
				"rejectReadOnly did not error")
		}
		// Set the session back to read-write so runTests() can properly clean
		// up the table `test`.
		dbt.mustExec("SET SESSION TRANSACTION READ WRITE")
	})

	// Enable the `rejectReadOnly` option.
	runTests(t, dsn+"&rejectReadOnly=true", func(dbt *DBTest) {
		// Create Table
		dbt.mustExec("CREATE TABLE test (value BOOL)")
		// Set the session to read only. Any writes after this should error on
		// a driver.ErrBadConn, and cause `database/sql` to initiate a new
		// connection.
		dbt.mustExec("SET SESSION TRANSACTION READ ONLY")
		// This would error, but `database/sql` should automatically retry on a
		// new connection which is not read-only, and eventually succeed.
		dbt.mustExec("DROP TABLE test")
	})
}

func TestPing(t *testing.T) {
	ctx := context.Background()
	runTests(t, dsn, func(dbt *DBTest) {
		if err := dbt.db.Ping(); err != nil {
			dbt.fail("Ping", "Ping", err)
		}
	})

	runTests(t, dsn, func(dbt *DBTest) {
		conn, err := dbt.db.Conn(ctx)
		if err != nil {
			dbt.fail("db", "Conn", err)
		}

		// Check that affectedRows and insertIds are cleared after each call.
		conn.Raw(func(conn any) error {
			c := conn.(*mysqlConn)

			// Issue a query that sets affectedRows and insertIds.
			q, err := c.Query(`SELECT 1`, nil)
			if err != nil {
				dbt.fail("Conn", "Query", err)
			}
			if got, want := c.result.affectedRows, []int64{0}; !reflect.DeepEqual(got, want) {
				dbt.Fatalf("bad affectedRows: got %v, want=%v", got, want)
			}
			if got, want := c.result.insertIds, []int64{0}; !reflect.DeepEqual(got, want) {
				dbt.Fatalf("bad insertIds: got %v, want=%v", got, want)
			}
			q.Close()

			// Verify that Ping() clears both fields.
			for range 2 {
				if err := c.Ping(ctx); err != nil {
					dbt.fail("Pinger", "Ping", err)
				}
				if got, want := c.result.affectedRows, []int64(nil); !reflect.DeepEqual(got, want) {
					t.Errorf("bad affectedRows: got %v, want=%v", got, want)
				}
				if got, want := c.result.insertIds, []int64(nil); !reflect.DeepEqual(got, want) {
					t.Errorf("bad affectedRows: got %v, want=%v", got, want)
				}
			}
			return nil
		})
	})
}

// See Issue #799
func TestEmptyPassword(t *testing.T) {
	if !available {
		t.Skipf("MySQL server not running on %s", netAddr)
	}

	dsn := fmt.Sprintf("%s:%s@%s/%s?timeout=30s", user, "", netAddr, dbname)
	db, err := sql.Open(driverNameTest, dsn)
	if err == nil {
		defer db.Close()
		err = db.Ping()
	}

	if pass == "" {
		if err != nil {
			t.Fatal(err.Error())
		}
	} else {
		if err == nil {
			t.Fatal("expected authentication error")
		}
		if !strings.HasPrefix(err.Error(), "Error 1045") {
			t.Fatal(err.Error())
		}
	}
}

// static interface implementation checks of mysqlConn
var (
	_ driver.ConnBeginTx        = &mysqlConn{}
	_ driver.ConnPrepareContext = &mysqlConn{}
	_ driver.ExecerContext      = &mysqlConn{}
	_ driver.Pinger             = &mysqlConn{}
	_ driver.QueryerContext     = &mysqlConn{}
)

// static interface implementation checks of mysqlStmt
var (
	_ driver.StmtExecContext  = &mysqlStmt{}
	_ driver.StmtQueryContext = &mysqlStmt{}
)

// Ensure that all the driver interfaces are implemented
var (
	// _ driver.RowsColumnTypeLength        = &binaryRows{}
	// _ driver.RowsColumnTypeLength        = &textRows{}
	_ driver.RowsColumnTypeDatabaseTypeName = &binaryRows{}
	_ driver.RowsColumnTypeDatabaseTypeName = &textRows{}
	_ driver.RowsColumnTypeNullable         = &binaryRows{}
	_ driver.RowsColumnTypeNullable         = &textRows{}
	_ driver.RowsColumnTypePrecisionScale   = &binaryRows{}
	_ driver.RowsColumnTypePrecisionScale   = &textRows{}
	_ driver.RowsColumnTypeScanType         = &binaryRows{}
	_ driver.RowsColumnTypeScanType         = &textRows{}
	_ driver.RowsNextResultSet              = &binaryRows{}
	_ driver.RowsNextResultSet              = &textRows{}
)

func TestMultiResultSet(t *testing.T) {
	type result struct {
		values  [][]int
		columns []string
	}

	// checkRows is a helper test function to validate rows containing 3 result
	// sets with specific values and columns. The basic query would look like this:
	//
	// SELECT 1 AS col1, 2 AS col2 UNION SELECT 3, 4;
	// SELECT 0 UNION SELECT 1;
	// SELECT 1 AS col1, 2 AS col2, 3 AS col3 UNION SELECT 4, 5, 6;
	//
	// to distinguish test cases the first string argument is put in front of
	// every error or fatal message.
	checkRows := func(desc string, rows *sql.Rows, dbt *DBTest) {
		expected := []result{
			{
				values:  [][]int{{1, 2}, {3, 4}},
				columns: []string{"col1", "col2"},
			},
			{
				values:  [][]int{{1, 2, 3}, {4, 5, 6}},
				columns: []string{"col1", "col2", "col3"},
			},
		}

		var res1 result
		for rows.Next() {
			var res [2]int
			if err := rows.Scan(&res[0], &res[1]); err != nil {
				dbt.Fatal(err)
			}
			res1.values = append(res1.values, res[:])
		}

		cols, err := rows.Columns()
		if err != nil {
			dbt.Fatal(desc, err)
		}
		res1.columns = cols

		if !reflect.DeepEqual(expected[0], res1) {
			dbt.Error(desc, "want =", expected[0], "got =", res1)
		}

		if !rows.NextResultSet() {
			dbt.Fatal(desc, "expected next result set")
		}

		// ignoring one result set

		if !rows.NextResultSet() {
			dbt.Fatal(desc, "expected next result set")
		}

		var res2 result
		cols, err = rows.Columns()
		if err != nil {
			dbt.Fatal(desc, err)
		}
		res2.columns = cols

		for rows.Next() {
			var res [3]int
			if err := rows.Scan(&res[0], &res[1], &res[2]); err != nil {
				dbt.Fatal(desc, err)
			}
			res2.values = append(res2.values, res[:])
		}

		if !reflect.DeepEqual(expected[1], res2) {
			dbt.Error(desc, "want =", expected[1], "got =", res2)
		}

		if rows.NextResultSet() {
			dbt.Error(desc, "unexpected next result set")
		}

		if err := rows.Err(); err != nil {
			dbt.Error(desc, err)
		}
	}

	runTestsWithMultiStatement(t, dsn, func(dbt *DBTest) {
		rows := dbt.mustQuery(`DO 1;
		SELECT 1 AS col1, 2 AS col2 UNION SELECT 3, 4;
		DO 1;
		SELECT 0 UNION SELECT 1;
		SELECT 1 AS col1, 2 AS col2, 3 AS col3 UNION SELECT 4, 5, 6;`)
		defer rows.Close()
		checkRows("query: ", rows, dbt)
	})

	runTestsWithMultiStatement(t, dsn, func(dbt *DBTest) {
		queries := []string{
			`
			DROP PROCEDURE IF EXISTS test_mrss;
			CREATE PROCEDURE test_mrss()
			BEGIN
				DO 1;
				SELECT 1 AS col1, 2 AS col2 UNION SELECT 3, 4;
				DO 1;
				SELECT 0 UNION SELECT 1;
				SELECT 1 AS col1, 2 AS col2, 3 AS col3 UNION SELECT 4, 5, 6;
			END
		`,
			`
			DROP PROCEDURE IF EXISTS test_mrss;
			CREATE PROCEDURE test_mrss()
			BEGIN
				SELECT 1 AS col1, 2 AS col2 UNION SELECT 3, 4;
				SELECT 0 UNION SELECT 1;
				SELECT 1 AS col1, 2 AS col2, 3 AS col3 UNION SELECT 4, 5, 6;
			END
		`,
		}

		defer dbt.mustExec("DROP PROCEDURE IF EXISTS test_mrss")

		for i, query := range queries {
			dbt.mustExec(query)

			stmt, err := dbt.db.Prepare("CALL test_mrss()")
			if err != nil {
				dbt.Fatalf("%v (i=%d)", err, i)
			}
			defer stmt.Close()

			for j := range 2 {
				rows, err := stmt.Query()
				if err != nil {
					dbt.Fatalf("%v (i=%d) (j=%d)", err, i, j)
				}
				checkRows(fmt.Sprintf("prepared stmt query (i=%d) (j=%d): ", i, j), rows, dbt)
			}
		}
	})
}

func TestMultiResultSetNoSelect(t *testing.T) {
	runTestsWithMultiStatement(t, dsn, func(dbt *DBTest) {
		rows := dbt.mustQuery("DO 1; DO 2;")
		defer rows.Close()

		if rows.Next() {
			dbt.Error("unexpected row")
		}

		if rows.NextResultSet() {
			dbt.Error("unexpected next result set")
		}

		if err := rows.Err(); err != nil {
			dbt.Error("expected nil; got ", err)
		}
	})
}

func TestExecMultipleResults(t *testing.T) {
	ctx := context.Background()
	runTestsWithMultiStatement(t, dsn, func(dbt *DBTest) {
		dbt.mustExec(`
		CREATE TABLE test (
			id INT NOT NULL AUTO_INCREMENT,
			value VARCHAR(255),
			PRIMARY KEY (id)
		)`)
		conn, err := dbt.db.Conn(ctx)
		if err != nil {
			t.Fatalf("failed to connect: %v", err)
		}
		conn.Raw(func(conn any) error {
			//lint:ignore SA1019 this is a test
			ex := conn.(driver.Execer)
			res, err := ex.Exec(`
			INSERT INTO test (value) VALUES ('a'), ('b');
			INSERT INTO test (value) VALUES ('c'), ('d'), ('e');
			`, nil)
			if err != nil {
				t.Fatalf("insert statements failed: %v", err)
			}
			mres := res.(Result)
			if got, want := mres.AllRowsAffected(), []int64{2, 3}; !reflect.DeepEqual(got, want) {
				t.Errorf("bad AllRowsAffected: got %v, want=%v", got, want)
			}
			// For INSERTs containing multiple rows, LAST_INSERT_ID() returns the
			// first inserted ID, not the last.
			if got, want := mres.AllLastInsertIds(), []int64{1, 3}; !reflect.DeepEqual(got, want) {
				t.Errorf("bad AllLastInsertIds: got %v, want %v", got, want)
			}
			return nil
		})
	})
}

// tests if rows are set in a proper state if some results were ignored before
// calling rows.NextResultSet.
func TestSkipResults(t *testing.T) {
	runTestsParallel(t, dsn, func(dbt *DBTest, _ string) {
		rows := dbt.mustQuery("SELECT 1, 2")
		defer rows.Close()

		if !rows.Next() {
			dbt.Error("expected row")
		}

		if rows.NextResultSet() {
			dbt.Error("unexpected next result set")
		}

		if err := rows.Err(); err != nil {
			dbt.Error("expected nil; got ", err)
		}
	})
}

func TestQueryMultipleResults(t *testing.T) {
	ctx := context.Background()
	runTestsWithMultiStatement(t, dsn, func(dbt *DBTest) {
		dbt.mustExec(`
		CREATE TABLE test (
			id INT NOT NULL AUTO_INCREMENT,
			value VARCHAR(255),
			PRIMARY KEY (id)
		)`)
		conn, err := dbt.db.Conn(ctx)
		if err != nil {
			t.Fatalf("failed to connect: %v", err)
		}
		conn.Raw(func(conn any) error {
			//lint:ignore SA1019 this is a test
			qr := conn.(driver.Queryer)
			c := conn.(*mysqlConn)

			// Demonstrate that repeated queries reset the affectedRows
			for range 2 {
				_, err := qr.Query(`
				INSERT INTO test (value) VALUES ('a'), ('b');
				INSERT INTO test (value) VALUES ('c'), ('d'), ('e');
			`, nil)
				if err != nil {
					t.Fatalf("insert statements failed: %v", err)
				}
				if got, want := c.result.affectedRows, []int64{2, 3}; !reflect.DeepEqual(got, want) {
					t.Errorf("bad affectedRows: got %v, want=%v", got, want)
				}
			}
			return nil
		})
	})
}

func TestPingContext(t *testing.T) {
	runTestsParallel(t, dsn, func(dbt *DBTest, _ string) {
		ctx, cancel := context.WithCancel(context.Background())
		cancel()
		if err := dbt.db.PingContext(ctx); err != context.Canceled {
			dbt.Errorf("expected context.Canceled, got %v", err)
		}
	})
}

func TestContextCancelExec(t *testing.T) {
	runTestsParallel(t, dsn, func(dbt *DBTest, tbl string) {
		dbt.mustExec("CREATE TABLE " + tbl + " (v INTEGER)")
		ctx, cancel := context.WithCancel(context.Background())

		// Delay execution for just a bit until db.ExecContext has begun.
		defer time.AfterFunc(250*time.Millisecond, cancel).Stop()

		// This query will be canceled.
		startTime := time.Now()
		if _, err := dbt.db.ExecContext(ctx, "INSERT INTO "+tbl+" VALUES (SLEEP(1))"); err != context.Canceled {
			dbt.Errorf("expected context.Canceled, got %v", err)
		}
		if d := time.Since(startTime); d > 500*time.Millisecond {
			dbt.Errorf("too long execution time: %s", d)
		}

		// Wait for the INSERT query to be done.
		time.Sleep(time.Second)

		// Check how many times the query is executed.
		var v int
		if err := dbt.db.QueryRow("SELECT COUNT(*) FROM " + tbl).Scan(&v); err != nil {
			dbt.Fatalf("%s", err.Error())
		}
		if v != 1 { // TODO: need to kill the query, and v should be 0.
			dbt.Skipf("[WARN] expected val to be 1, got %d", v)
		}

		// Context is already canceled, so error should come before execution.
		if _, err := dbt.db.ExecContext(ctx, "INSERT INTO "+tbl+" VALUES (1)"); err == nil {
			dbt.Error("expected error")
		} else if err.Error() != "context canceled" {
			dbt.Fatalf("unexpected error: %s", err)
		}

		// The second insert query will fail, so the table has no changes.
		if err := dbt.db.QueryRow("SELECT COUNT(*) FROM " + tbl).Scan(&v); err != nil {
			dbt.Fatalf("%s", err.Error())
		}
		if v != 1 {
			dbt.Skipf("[WARN] expected val to be 1, got %d", v)
		}
	})
}

func TestContextCancelQuery(t *testing.T) {
	runTestsParallel(t, dsn, func(dbt *DBTest, tbl string) {
		dbt.mustExec("CREATE TABLE " + tbl + " (v INTEGER)")
		ctx, cancel := context.WithCancel(context.Background())

		// Delay execution for just a bit until db.ExecContext has begun.
		defer time.AfterFunc(250*time.Millisecond, cancel).Stop()

		// This query will be canceled.
		startTime := time.Now()
		if _, err := dbt.db.QueryContext(ctx, "INSERT INTO "+tbl+" VALUES (SLEEP(1))"); err != context.Canceled {
			dbt.Errorf("expected context.Canceled, got %v", err)
		}
		if d := time.Since(startTime); d > 500*time.Millisecond {
			dbt.Errorf("too long execution time: %s", d)
		}

		// Wait for the INSERT query to be done.
		time.Sleep(time.Second)

		// Check how many times the query is executed.
		var v int
		if err := dbt.db.QueryRow("SELECT COUNT(*) FROM " + tbl).Scan(&v); err != nil {
			dbt.Fatalf("%s", err.Error())
		}
		if v != 1 { // TODO: need to kill the query, and v should be 0.
			dbt.Skipf("[WARN] expected val to be 1, got %d", v)
		}

		// Context is already canceled, so error should come before execution.
		if _, err := dbt.db.QueryContext(ctx, "INSERT INTO "+tbl+" VALUES (1)"); err != context.Canceled {
			dbt.Errorf("expected context.Canceled, got %v", err)
		}

		// The second insert query will fail, so the table has no changes.
		if err := dbt.db.QueryRow("SELECT COUNT(*) FROM " + tbl).Scan(&v); err != nil {
			dbt.Fatalf("%s", err.Error())
		}
		if v != 1 {
			dbt.Skipf("[WARN] expected val to be 1, got %d", v)
		}
	})
}

func TestContextCancelQueryRow(t *testing.T) {
	runTestsParallel(t, dsn, func(dbt *DBTest, tbl string) {
		dbt.mustExec("CREATE TABLE " + tbl + " (v INTEGER)")
		dbt.mustExec("INSERT INTO " + tbl + " VALUES (1), (2), (3)")
		ctx, cancel := context.WithCancel(context.Background())

		rows, err := dbt.db.QueryContext(ctx, "SELECT v FROM "+tbl)
		if err != nil {
			dbt.Fatalf("%s", err.Error())
		}

		// the first row will be succeed.
		var v int
		if !rows.Next() {
			dbt.Fatalf("unexpected end")
		}
		if err := rows.Scan(&v); err != nil {
			dbt.Fatalf("%s", err.Error())
		}

		cancel()
		// make sure the driver receives the cancel request.
		time.Sleep(100 * time.Millisecond)

		if rows.Next() {
			dbt.Errorf("expected end, but not")
		}
		if err := rows.Err(); err != context.Canceled {
			dbt.Errorf("expected context.Canceled, got %v", err)
		}
	})
}

func TestContextCancelPrepare(t *testing.T) {
	runTestsParallel(t, dsn, func(dbt *DBTest, _ string) {
		ctx, cancel := context.WithCancel(context.Background())
		cancel()
		if _, err := dbt.db.PrepareContext(ctx, "SELECT 1"); err != context.Canceled {
			dbt.Errorf("expected context.Canceled, got %v", err)
		}
	})
}

func TestContextCancelStmtExec(t *testing.T) {
	runTestsParallel(t, dsn, func(dbt *DBTest, tbl string) {
		dbt.mustExec("CREATE TABLE " + tbl + " (v INTEGER)")
		ctx, cancel := context.WithCancel(context.Background())
		stmt, err := dbt.db.PrepareContext(ctx, "INSERT INTO "+tbl+" VALUES (SLEEP(1))")
		if err != nil {
			dbt.Fatalf("unexpected error: %v", err)
		}

		// Delay execution for just a bit until db.ExecContext has begun.
		defer time.AfterFunc(250*time.Millisecond, cancel).Stop()

		// This query will be canceled.
		startTime := time.Now()
		if _, err := stmt.ExecContext(ctx); err != context.Canceled {
			dbt.Errorf("expected context.Canceled, got %v", err)
		}
		if d := time.Since(startTime); d > 500*time.Millisecond {
			dbt.Errorf("too long execution time: %s", d)
		}

		// Wait for the INSERT query to be done.
		time.Sleep(time.Second)

		// Check how many times the query is executed.
		var v int
		if err := dbt.db.QueryRow("SELECT COUNT(*) FROM " + tbl).Scan(&v); err != nil {
			dbt.Fatalf("%s", err.Error())
		}
		if v != 1 { // TODO: need to kill the query, and v should be 0.
			dbt.Skipf("[WARN] expected val to be 1, got %d", v)
		}
	})
}

func TestContextCancelStmtQuery(t *testing.T) {
	runTestsParallel(t, dsn, func(dbt *DBTest, tbl string) {
		dbt.mustExec("CREATE TABLE " + tbl + " (v INTEGER)")
		ctx, cancel := context.WithCancel(context.Background())
		stmt, err := dbt.db.PrepareContext(ctx, "INSERT INTO "+tbl+" VALUES (SLEEP(1))")
		if err != nil {
			dbt.Fatalf("unexpected error: %v", err)
		}

		// Delay execution for just a bit until db.ExecContext has begun.
		defer time.AfterFunc(250*time.Millisecond, cancel).Stop()

		// This query will be canceled.
		startTime := time.Now()
		if _, err := stmt.QueryContext(ctx); err != context.Canceled {
			dbt.Errorf("expected context.Canceled, got %v", err)
		}
		if d := time.Since(startTime); d > 500*time.Millisecond {
			dbt.Errorf("too long execution time: %s", d)
		}

		// Wait for the INSERT query has done.
		time.Sleep(time.Second)

		// Check how many times the query is executed.
		var v int
		if err := dbt.db.QueryRow("SELECT COUNT(*) FROM " + tbl).Scan(&v); err != nil {
			dbt.Fatalf("%s", err.Error())
		}
		if v != 1 { // TODO: need to kill the query, and v should be 0.
			dbt.Skipf("[WARN] expected val to be 1, got %d", v)
		}
	})
}

func TestContextCancelBegin(t *testing.T) {
	if runtime.GOOS == "windows" || runtime.GOOS == "darwin" {
		t.Skip(`FIXME: it sometime fails with "expected driver.ErrBadConn, got sql: connection is already closed" on windows and macOS`)
	}

	runTestsParallel(t, dsn, func(dbt *DBTest, tbl string) {
		dbt.mustExec("CREATE TABLE " + tbl + " (v INTEGER)")
		ctx, cancel := context.WithCancel(context.Background())
		conn, err := dbt.db.Conn(ctx)
		if err != nil {
			dbt.Fatal(err)
		}
		defer conn.Close()
		tx, err := conn.BeginTx(ctx, nil)
		if err != nil {
			dbt.Fatal(err)
		}

		// Delay execution for just a bit until db.ExecContext has begun.
		defer time.AfterFunc(100*time.Millisecond, cancel).Stop()

		// This query will be canceled.
		startTime := time.Now()
		if _, err := tx.ExecContext(ctx, "INSERT INTO "+tbl+" VALUES (SLEEP(1))"); err != context.Canceled {
			dbt.Errorf("expected context.Canceled, got %v", err)
		}
		if d := time.Since(startTime); d > 500*time.Millisecond {
			dbt.Errorf("too long execution time: %s", d)
		}

		// Transaction is canceled, so expect an error.
		switch err := tx.Commit(); err {
		case sql.ErrTxDone:
			// because the transaction has already been rollbacked.
			// the database/sql package watches ctx
			// and rollbacks when ctx is canceled.
		case context.Canceled:
			// the database/sql package rollbacks on another goroutine,
			// so the transaction may not be rollbacked depending on goroutine scheduling.
		default:
			dbt.Errorf("expected sql.ErrTxDone or context.Canceled, got %v", err)
		}

		// The connection is now in an inoperable state - so performing other
		// operations should fail with ErrBadConn
		// Important to exercise isolation level too - it runs SET TRANSACTION ISOLATION
		// LEVEL XXX first, which needs to return ErrBadConn if the connection's context
		// is cancelled
		_, err = conn.BeginTx(context.Background(), &sql.TxOptions{Isolation: sql.LevelReadCommitted})
		if err != driver.ErrBadConn {
			dbt.Errorf("expected driver.ErrBadConn, got %v", err)
		}

		// cannot begin a transaction (on a different conn) with a canceled context
		if _, err := dbt.db.BeginTx(ctx, nil); err != context.Canceled {
			dbt.Errorf("expected context.Canceled, got %v", err)
		}
	})
}

func TestContextBeginIsolationLevel(t *testing.T) {
	runTestsParallel(t, dsn, func(dbt *DBTest, tbl string) {
		dbt.mustExec("CREATE TABLE " + tbl + " (v INTEGER)")
		ctx, cancel := context.WithCancel(context.Background())
		defer cancel()

		tx1, err := dbt.db.BeginTx(ctx, &sql.TxOptions{
			Isolation: sql.LevelRepeatableRead,
		})
		if err != nil {
			dbt.Fatal(err)
		}

		tx2, err := dbt.db.BeginTx(ctx, &sql.TxOptions{
			Isolation: sql.LevelReadCommitted,
		})
		if err != nil {
			dbt.Fatal(err)
		}

		_, err = tx1.ExecContext(ctx, "INSERT INTO "+tbl+" VALUES (1)")
		if err != nil {
			dbt.Fatal(err)
		}

		var v int
		row := tx2.QueryRowContext(ctx, "SELECT COUNT(*) FROM "+tbl)
		if err := row.Scan(&v); err != nil {
			dbt.Fatal(err)
		}
		// Because writer transaction wasn't committed yet, it should be available
		if v != 0 {
			dbt.Errorf("expected val to be 0, got %d", v)
		}

		err = tx1.Commit()
		if err != nil {
			dbt.Fatal(err)
		}

		row = tx2.QueryRowContext(ctx, "SELECT COUNT(*) FROM "+tbl)
		if err := row.Scan(&v); err != nil {
			dbt.Fatal(err)
		}
		// Data written by writer transaction is already committed, it should be selectable
		if v != 1 {
			dbt.Errorf("expected val to be 1, got %d", v)
		}
		tx2.Commit()
	})
}

func TestContextBeginReadOnly(t *testing.T) {
	runTestsParallel(t, dsn, func(dbt *DBTest, tbl string) {
		dbt.mustExec("CREATE TABLE " + tbl + " (v INTEGER)")
		ctx, cancel := context.WithCancel(context.Background())
		defer cancel()

		tx, err := dbt.db.BeginTx(ctx, &sql.TxOptions{
			ReadOnly: true,
		})
		if _, ok := err.(*MySQLError); ok {
			dbt.Skip("It seems that your MySQL does not support READ ONLY transactions")
			return
		} else if err != nil {
			dbt.Fatal(err)
		}

		// INSERT queries fail in a READ ONLY transaction.
		_, err = tx.ExecContext(ctx, "INSERT INTO "+tbl+" VALUES (1)")
		if _, ok := err.(*MySQLError); !ok {
			dbt.Errorf("expected MySQLError, got %v", err)
		}

		// SELECT queries can be executed.
		var v int
		row := tx.QueryRowContext(ctx, "SELECT COUNT(*) FROM "+tbl)
		if err := row.Scan(&v); err != nil {
			dbt.Fatal(err)
		}
		if v != 0 {
			dbt.Errorf("expected val to be 0, got %d", v)
		}

		if err := tx.Commit(); err != nil {
			dbt.Fatal(err)
		}
	})
}

func TestRowsColumnTypes(t *testing.T) {
	niNULL := sql.NullInt64{Int64: 0, Valid: false}
	ni0 := sql.NullInt64{Int64: 0, Valid: true}
	ni1 := sql.NullInt64{Int64: 1, Valid: true}
	ni42 := sql.NullInt64{Int64: 42, Valid: true}
	nfNULL := sql.NullFloat64{Float64: 0.0, Valid: false}
	nf0 := sql.NullFloat64{Float64: 0.0, Valid: true}
	nf1337 := sql.NullFloat64{Float64: 13.37, Valid: true}
	nt0 := sql.NullTime{Time: time.Date(2006, 01, 02, 15, 04, 05, 0, time.UTC), Valid: true}
	nt1 := sql.NullTime{Time: time.Date(2006, 01, 02, 15, 04, 05, 100000000, time.UTC), Valid: true}
	nt2 := sql.NullTime{Time: time.Date(2006, 01, 02, 15, 04, 05, 110000000, time.UTC), Valid: true}
	nt6 := sql.NullTime{Time: time.Date(2006, 01, 02, 15, 04, 05, 111111000, time.UTC), Valid: true}
	nd1 := sql.NullTime{Time: time.Date(2006, 01, 02, 0, 0, 0, 0, time.UTC), Valid: true}
	nd2 := sql.NullTime{Time: time.Date(2006, 03, 04, 0, 0, 0, 0, time.UTC), Valid: true}
	ndNULL := sql.NullTime{Time: time.Time{}, Valid: false}
	bNULL := []byte(nil)
	nsNULL := sql.NullString{String: "", Valid: false}
	// Helper function to build NullString from string literal.
	ns := func(s string) sql.NullString { return sql.NullString{String: s, Valid: true} }
	ns0 := ns("0")
	b0 := []byte("0")
	b42 := []byte("42")
	nsTest := ns("Test")
	bTest := []byte("Test")
	b0pad4 := []byte("0\x00\x00\x00") // BINARY right-pads values with 0x00
	bx0 := []byte("\x00")
	bx42 := []byte("\x42")

	var columns = []struct {
		name             string
		fieldType        string // type used when creating table schema
		databaseTypeName string // actual type used by MySQL
		scanType         reflect.Type
		nullable         bool
		precision        int64 // 0 if not ok
		scale            int64
		valuesIn         [3]string
		valuesOut        [3]any
	}{
		{"bit8null", "BIT(8)", "BIT", scanTypeBytes, true, 0, 0, [3]string{"0x0", "NULL", "0x42"}, [3]any{bx0, bNULL, bx42}},
		{"boolnull", "BOOL", "TINYINT", scanTypeNullInt, true, 0, 0, [3]string{"NULL", "true", "0"}, [3]any{niNULL, ni1, ni0}},
		{"bool", "BOOL NOT NULL", "TINYINT", scanTypeInt8, false, 0, 0, [3]string{"1", "0", "FALSE"}, [3]any{int8(1), int8(0), int8(0)}},
		{"intnull", "INTEGER", "INT", scanTypeNullInt, true, 0, 0, [3]string{"0", "NULL", "42"}, [3]any{ni0, niNULL, ni42}},
		{"smallint", "SMALLINT NOT NULL", "SMALLINT", scanTypeInt16, false, 0, 0, [3]string{"0", "-32768", "32767"}, [3]any{int16(0), int16(-32768), int16(32767)}},
		{"smallintnull", "SMALLINT", "SMALLINT", scanTypeNullInt, true, 0, 0, [3]string{"0", "NULL", "42"}, [3]any{ni0, niNULL, ni42}},
		{"int3null", "INT(3)", "INT", scanTypeNullInt, true, 0, 0, [3]string{"0", "NULL", "42"}, [3]any{ni0, niNULL, ni42}},
		{"int7", "INT(7) NOT NULL", "INT", scanTypeInt32, false, 0, 0, [3]string{"0", "-1337", "42"}, [3]any{int32(0), int32(-1337), int32(42)}},
		{"mediumintnull", "MEDIUMINT", "MEDIUMINT", scanTypeNullInt, true, 0, 0, [3]string{"0", "42", "NULL"}, [3]any{ni0, ni42, niNULL}},
		{"bigint", "BIGINT NOT NULL", "BIGINT", scanTypeInt64, false, 0, 0, [3]string{"0", "65535", "-42"}, [3]any{int64(0), int64(65535), int64(-42)}},
		{"bigintnull", "BIGINT", "BIGINT", scanTypeNullInt, true, 0, 0, [3]string{"NULL", "1", "42"}, [3]any{niNULL, ni1, ni42}},
		{"tinyuint", "TINYINT UNSIGNED NOT NULL", "UNSIGNED TINYINT", scanTypeUint8, false, 0, 0, [3]string{"0", "255", "42"}, [3]any{uint8(0), uint8(255), uint8(42)}},
		{"smalluint", "SMALLINT UNSIGNED NOT NULL", "UNSIGNED SMALLINT", scanTypeUint16, false, 0, 0, [3]string{"0", "65535", "42"}, [3]any{uint16(0), uint16(65535), uint16(42)}},
		{"biguint", "BIGINT UNSIGNED NOT NULL", "UNSIGNED BIGINT", scanTypeUint64, false, 0, 0, [3]string{"0", "65535", "42"}, [3]any{uint64(0), uint64(65535), uint64(42)}},
		{"mediumuint", "MEDIUMINT UNSIGNED NOT NULL", "UNSIGNED MEDIUMINT", scanTypeUint32, false, 0, 0, [3]string{"0", "16777215", "42"}, [3]any{uint32(0), uint32(16777215), uint32(42)}},
		{"uint13", "INT(13) UNSIGNED NOT NULL", "UNSIGNED INT", scanTypeUint32, false, 0, 0, [3]string{"0", "1337", "42"}, [3]any{uint32(0), uint32(1337), uint32(42)}},
		{"float", "FLOAT NOT NULL", "FLOAT", scanTypeFloat32, false, math.MaxInt64, math.MaxInt64, [3]string{"0", "42", "13.37"}, [3]any{float32(0), float32(42), float32(13.37)}},
		{"floatnull", "FLOAT", "FLOAT", scanTypeNullFloat, true, math.MaxInt64, math.MaxInt64, [3]string{"0", "NULL", "13.37"}, [3]any{nf0, nfNULL, nf1337}},
		{"float74null", "FLOAT(7,4)", "FLOAT", scanTypeNullFloat, true, math.MaxInt64, 4, [3]string{"0", "NULL", "13.37"}, [3]any{nf0, nfNULL, nf1337}},
		{"double", "DOUBLE NOT NULL", "DOUBLE", scanTypeFloat64, false, math.MaxInt64, math.MaxInt64, [3]string{"0", "42", "13.37"}, [3]any{float64(0), float64(42), float64(13.37)}},
		{"doublenull", "DOUBLE", "DOUBLE", scanTypeNullFloat, true, math.MaxInt64, math.MaxInt64, [3]string{"0", "NULL", "13.37"}, [3]any{nf0, nfNULL, nf1337}},
		{"decimal1", "DECIMAL(10,6) NOT NULL", "DECIMAL", scanTypeString, false, 10, 6, [3]string{"0", "13.37", "1234.123456"}, [3]any{"0.000000", "13.370000", "1234.123456"}},
		{"decimal1null", "DECIMAL(10,6)", "DECIMAL", scanTypeNullString, true, 10, 6, [3]string{"0", "NULL", "1234.123456"}, [3]any{ns("0.000000"), nsNULL, ns("1234.123456")}},
		{"decimal2", "DECIMAL(8,4) NOT NULL", "DECIMAL", scanTypeString, false, 8, 4, [3]string{"0", "13.37", "1234.123456"}, [3]any{"0.0000", "13.3700", "1234.1235"}},
		{"decimal2null", "DECIMAL(8,4)", "DECIMAL", scanTypeNullString, true, 8, 4, [3]string{"0", "NULL", "1234.123456"}, [3]any{ns("0.0000"), nsNULL, ns("1234.1235")}},
		{"decimal3", "DECIMAL(5,0) NOT NULL", "DECIMAL", scanTypeString, false, 5, 0, [3]string{"0", "13.37", "-12345.123456"}, [3]any{"0", "13", "-12345"}},
		{"decimal3null", "DECIMAL(5,0)", "DECIMAL", scanTypeNullString, true, 5, 0, [3]string{"0", "NULL", "-12345.123456"}, [3]any{ns0, nsNULL, ns("-12345")}},
		{"char25null", "CHAR(25)", "CHAR", scanTypeNullString, true, 0, 0, [3]string{"0", "NULL", "'Test'"}, [3]any{ns0, nsNULL, nsTest}},
		{"varchar42", "VARCHAR(42) NOT NULL", "VARCHAR", scanTypeString, false, 0, 0, [3]string{"0", "'Test'", "42"}, [3]any{"0", "Test", "42"}},
		{"binary4null", "BINARY(4)", "BINARY", scanTypeBytes, true, 0, 0, [3]string{"0", "NULL", "'Test'"}, [3]any{b0pad4, bNULL, bTest}},
		{"varbinary42", "VARBINARY(42) NOT NULL", "VARBINARY", scanTypeBytes, false, 0, 0, [3]string{"0", "'Test'", "42"}, [3]any{b0, bTest, b42}},
		{"tinyblobnull", "TINYBLOB", "BLOB", scanTypeBytes, true, 0, 0, [3]string{"0", "NULL", "'Test'"}, [3]any{b0, bNULL, bTest}},
		{"tinytextnull", "TINYTEXT", "TEXT", scanTypeNullString, true, 0, 0, [3]string{"0", "NULL", "'Test'"}, [3]any{ns0, nsNULL, nsTest}},
		{"blobnull", "BLOB", "BLOB", scanTypeBytes, true, 0, 0, [3]string{"0", "NULL", "'Test'"}, [3]any{b0, bNULL, bTest}},
		{"textnull", "TEXT", "TEXT", scanTypeNullString, true, 0, 0, [3]string{"0", "NULL", "'Test'"}, [3]any{ns0, nsNULL, nsTest}},
		{"mediumblob", "MEDIUMBLOB NOT NULL", "BLOB", scanTypeBytes, false, 0, 0, [3]string{"0", "'Test'", "42"}, [3]any{b0, bTest, b42}},
		{"mediumtext", "MEDIUMTEXT NOT NULL", "TEXT", scanTypeString, false, 0, 0, [3]string{"0", "'Test'", "42"}, [3]any{"0", "Test", "42"}},
		{"longblob", "LONGBLOB NOT NULL", "BLOB", scanTypeBytes, false, 0, 0, [3]string{"0", "'Test'", "42"}, [3]any{b0, bTest, b42}},
		{"longtext", "LONGTEXT NOT NULL", "TEXT", scanTypeString, false, 0, 0, [3]string{"0", "'Test'", "42"}, [3]any{"0", "Test", "42"}},
		{"datetime", "DATETIME", "DATETIME", scanTypeNullTime, true, 0, 0, [3]string{"'2006-01-02 15:04:05'", "'2006-01-02 15:04:05.1'", "'2006-01-02 15:04:05.111111'"}, [3]any{nt0, nt0, nt0}},
		{"datetime2", "DATETIME(2)", "DATETIME", scanTypeNullTime, true, 2, 2, [3]string{"'2006-01-02 15:04:05'", "'2006-01-02 15:04:05.1'", "'2006-01-02 15:04:05.111111'"}, [3]any{nt0, nt1, nt2}},
		{"datetime6", "DATETIME(6)", "DATETIME", scanTypeNullTime, true, 6, 6, [3]string{"'2006-01-02 15:04:05'", "'2006-01-02 15:04:05.1'", "'2006-01-02 15:04:05.111111'"}, [3]any{nt0, nt1, nt6}},
		{"date", "DATE", "DATE", scanTypeNullTime, true, 0, 0, [3]string{"'2006-01-02'", "NULL", "'2006-03-04'"}, [3]any{nd1, ndNULL, nd2}},
		{"year", "YEAR NOT NULL", "YEAR", scanTypeUint16, false, 0, 0, [3]string{"2006", "2000", "1994"}, [3]any{uint16(2006), uint16(2000), uint16(1994)}},
		{"enum", "ENUM('', 'v1', 'v2')", "ENUM", scanTypeNullString, true, 0, 0, [3]string{"''", "'v1'", "'v2'"}, [3]any{ns(""), ns("v1"), ns("v2")}},
		{"set", "set('', 'v1', 'v2')", "SET", scanTypeNullString, true, 0, 0, [3]string{"''", "'v1'", "'v1,v2'"}, [3]any{ns(""), ns("v1"), ns("v1,v2")}},
	}

	schema := ""
	values1 := ""
	values2 := ""
	values3 := ""
	for _, column := range columns {
		schema += fmt.Sprintf("`%s` %s, ", column.name, column.fieldType)
		values1 += column.valuesIn[0] + ", "
		values2 += column.valuesIn[1] + ", "
		values3 += column.valuesIn[2] + ", "
	}
	schema = schema[:len(schema)-2]
	values1 = values1[:len(values1)-2]
	values2 = values2[:len(values2)-2]
	values3 = values3[:len(values3)-2]

	runTests(t, dsn+"&parseTime=true", func(dbt *DBTest) {
		dbt.mustExec("CREATE TABLE test (" + schema + ")")
		dbt.mustExec("INSERT INTO test VALUES (" + values1 + "), (" + values2 + "), (" + values3 + ")")

		rows, err := dbt.db.Query("SELECT * FROM test")
		if err != nil {
			t.Fatalf("Query: %v", err)
		}

		tt, err := rows.ColumnTypes()
		if err != nil {
			t.Fatalf("ColumnTypes: %v", err)
		}

		if len(tt) != len(columns) {
			t.Fatalf("unexpected number of columns: expected %d, got %d", len(columns), len(tt))
		}

		types := make([]reflect.Type, len(tt))
		for i, tp := range tt {
			column := columns[i]

			// Name
			name := tp.Name()
			if name != column.name {
				t.Errorf("column name mismatch %s != %s", name, column.name)
				continue
			}

			// DatabaseTypeName
			databaseTypeName := tp.DatabaseTypeName()
			if databaseTypeName != column.databaseTypeName {
				t.Errorf("databasetypename name mismatch for column %q: %s != %s", name, databaseTypeName, column.databaseTypeName)
				continue
			}

			// ScanType
			scanType := tp.ScanType()
			if scanType != column.scanType {
				if scanType == nil {
					t.Errorf("scantype is null for column %q", name)
				} else {
					t.Errorf("scantype mismatch for column %q: %s != %s", name, scanType.Name(), column.scanType.Name())
				}
				continue
			}
			types[i] = scanType

			// Nullable
			nullable, ok := tp.Nullable()
			if !ok {
				t.Errorf("nullable not ok %q", name)
				continue
			}
			if nullable != column.nullable {
				t.Errorf("nullable mismatch for column %q: %t != %t", name, nullable, column.nullable)
			}

			// Length
			// length, ok := tp.Length()
			// if length != column.length {
			// 	if !ok {
			// 		t.Errorf("length not ok for column %q", name)
			// 	} else {
			// 		t.Errorf("length mismatch for column %q: %d != %d", name, length, column.length)
			// 	}
			// 	continue
			// }

			// Precision and Scale
			precision, scale, ok := tp.DecimalSize()
			if precision != column.precision {
				if !ok {
					t.Errorf("precision not ok for column %q", name)
				} else {
					t.Errorf("precision mismatch for column %q: %d != %d", name, precision, column.precision)
				}
				continue
			}
			if scale != column.scale {
				if !ok {
					t.Errorf("scale not ok for column %q", name)
				} else {
					t.Errorf("scale mismatch for column %q: %d != %d", name, scale, column.scale)
				}
				continue
			}
		}
		// Avoid panic caused by nil scantype.
		if t.Failed() {
			return
		}
		values := make([]any, len(tt))
		for i := range values {
			values[i] = reflect.New(types[i]).Interface()
		}
		i := 0
		for rows.Next() {
			err = rows.Scan(values...)
			if err != nil {
				t.Fatalf("failed to scan values in %v", err)
			}
			for j, value := range values {
				value := reflect.ValueOf(value).Elem().Interface()
				if !reflect.DeepEqual(value, columns[j].valuesOut[i]) {
					t.Errorf("row %d, column %d: %v != %v", i, j, value, columns[j].valuesOut[i])
				}
			}
			i++
		}
		if i != 3 {
			t.Errorf("expected 3 rows, got %d", i)
		}

		if err := rows.Close(); err != nil {
			t.Errorf("error closing rows: %s", err)
		}
	})
}

func TestValuerWithValueReceiverGivenNilValue(t *testing.T) {
	runTestsParallel(t, dsn, func(dbt *DBTest, tbl string) {
		dbt.mustExec("CREATE TABLE " + tbl + " (value VARCHAR(255))")
		dbt.db.Exec("INSERT INTO "+tbl+" VALUES (?)", (*testValuer)(nil))
		// This test will panic on the INSERT if ConvertValue() does not check for typed nil before calling Value()
	})
}

// TestRawBytesAreNotModified checks for a race condition that arises when a query context
// is canceled while a user is calling rows.Scan. This is a more stringent test than the one
// proposed in https://github.com/golang/go/issues/23519. Here we're explicitly using
// `sql.RawBytes` to check the contents of our internal buffers are not modified after an implicit
// call to `Rows.Close`, so Context cancellation should **not** invalidate the backing buffers.
func TestRawBytesAreNotModified(t *testing.T) {
	const blob = "abcdefghijklmnop"
	const contextRaceIterations = 20
	const blobSize = defaultBufSize * 3 / 4 // Second row overwrites first row.
	const insertRows = 4

	var sqlBlobs = [2]string{
		strings.Repeat(blob, blobSize/len(blob)),
		strings.Repeat(strings.ToUpper(blob), blobSize/len(blob)),
	}

	runTests(t, dsn, func(dbt *DBTest) {
		dbt.mustExec("CREATE TABLE test (id int, value BLOB) CHARACTER SET utf8")
		for i := range insertRows {
			dbt.mustExec("INSERT INTO test VALUES (?, ?)", i+1, sqlBlobs[i&1])
		}

		for i := range contextRaceIterations {
			func() {
				ctx, cancel := context.WithCancel(context.Background())
				defer cancel()

				rows, err := dbt.db.QueryContext(ctx, `SELECT id, value FROM test`)
				if err != nil {
					dbt.Fatal(err)
				}
				defer rows.Close()

				var b int
				var raw sql.RawBytes
				if !rows.Next() {
					dbt.Fatal("expected at least one row")
				}
				if err := rows.Scan(&b, &raw); err != nil {
					dbt.Fatal(err)
				}

				before := string(raw)
				// Ensure cancelling the query does not corrupt the contents of `raw`
				cancel()
				time.Sleep(time.Microsecond * 100)
				after := string(raw)

				if before != after {
					dbt.Fatalf("the backing storage for sql.RawBytes has been modified (i=%v)", i)
				}
			}()
		}
	})
}

var _ driver.DriverContext = &MySQLDriver{}

type dialCtxKey struct{}

func TestConnectorObeysDialTimeouts(t *testing.T) {
	if !available {
		t.Skipf("MySQL server not running on %s", netAddr)
	}

	RegisterDialContext("dialctxtest", func(ctx context.Context, addr string) (net.Conn, error) {
		var d net.Dialer
		if !ctx.Value(dialCtxKey{}).(bool) {
			return nil, fmt.Errorf("test error: query context is not propagated to our dialer")
		}
		return d.DialContext(ctx, prot, addr)
	})

	db, err := sql.Open(driverNameTest, fmt.Sprintf("%s:%s@dialctxtest(%s)/%s?timeout=30s", user, pass, addr, dbname))
	if err != nil {
		t.Fatalf("error connecting: %s", err.Error())
	}
	defer db.Close()

	ctx := context.WithValue(context.Background(), dialCtxKey{}, true)

	_, err = db.ExecContext(ctx, "DO 1")
	if err != nil {
		t.Fatal(err)
	}
}

func configForTests(t *testing.T) *Config {
	if !available {
		t.Skipf("MySQL server not running on %s", netAddr)
	}

	mycnf := NewConfig()
	mycnf.User = user
	mycnf.Passwd = pass
	mycnf.Addr = addr
	mycnf.Net = prot
	mycnf.DBName = dbname
	return mycnf
}

func TestNewConnector(t *testing.T) {
	mycnf := configForTests(t)
	conn, err := NewConnector(mycnf)
	if err != nil {
		t.Fatal(err)
	}

	db := sql.OpenDB(conn)
	defer db.Close()

	if err := db.Ping(); err != nil {
		t.Fatal(err)
	}
}

type slowConnection struct {
	net.Conn
	slowdown time.Duration
}

func (sc *slowConnection) Read(b []byte) (int, error) {
	time.Sleep(sc.slowdown)
	return sc.Conn.Read(b)
}

type connectorHijack struct {
	driver.Connector
	connErr error
}

func (cw *connectorHijack) Connect(ctx context.Context) (driver.Conn, error) {
	var conn driver.Conn
	conn, cw.connErr = cw.Connector.Connect(ctx)
	return conn, cw.connErr
}

func TestConnectorTimeoutsDuringOpen(t *testing.T) {
	RegisterDialContext("slowconn", func(ctx context.Context, addr string) (net.Conn, error) {
		var d net.Dialer
		conn, err := d.DialContext(ctx, prot, addr)
		if err != nil {
			return nil, err
		}
		return &slowConnection{Conn: conn, slowdown: 100 * time.Millisecond}, nil
	})

	mycnf := configForTests(t)
	mycnf.Net = "slowconn"

	conn, err := NewConnector(mycnf)
	if err != nil {
		t.Fatal(err)
	}

	hijack := &connectorHijack{Connector: conn}

	db := sql.OpenDB(hijack)
	defer db.Close()

	ctx, cancel := context.WithTimeout(context.Background(), 50*time.Millisecond)
	defer cancel()

	_, err = db.ExecContext(ctx, "DO 1")
	if err != context.DeadlineExceeded {
		t.Fatalf("ExecContext should have timed out")
	}
	if hijack.connErr != context.DeadlineExceeded {
		t.Fatalf("(*Connector).Connect should have timed out")
	}
}

// A connection which can only be closed.
type dummyConnection struct {
	net.Conn
	closed bool
}

func (d *dummyConnection) Close() error {
	d.closed = true
	return nil
}

func TestConnectorTimeoutsWatchCancel(t *testing.T) {
	var (
		cancel  func()           // Used to cancel the context just after connecting.
		created *dummyConnection // The created connection.
	)

	RegisterDialContext("TestConnectorTimeoutsWatchCancel", func(ctx context.Context, addr string) (net.Conn, error) {
		// Canceling at this time triggers the watchCancel error branch in Connect().
		cancel()
		created = &dummyConnection{}
		return created, nil
	})

	mycnf := NewConfig()
	mycnf.User = "root"
	mycnf.Addr = "foo"
	mycnf.Net = "TestConnectorTimeoutsWatchCancel"

	conn, err := NewConnector(mycnf)
	if err != nil {
		t.Fatal(err)
	}

	db := sql.OpenDB(conn)
	defer db.Close()

	var ctx context.Context
	ctx, cancel = context.WithCancel(context.Background())
	defer cancel()

	if _, err := db.Conn(ctx); err != context.Canceled {
		t.Errorf("got %v, want context.Canceled", err)
	}

	if created == nil {
		t.Fatal("no connection created")
	}
	if !created.closed {
		t.Errorf("connection not closed")
	}
}

func TestConnectionAttributes(t *testing.T) {
	if !available {
		t.Skipf("MySQL server not running on %s", netAddr)
	}

	defaultAttrs := []string{
		connAttrClientName,
		connAttrOS,
		connAttrPlatform,
		connAttrPid,
		connAttrServerHost,
	}
	host, _, _ := net.SplitHostPort(addr)
	defaultAttrValues := []string{
		connAttrClientNameValue,
		connAttrOSValue,
		connAttrPlatformValue,
		strconv.Itoa(os.Getpid()),
		host,
	}

	customAttrs := []string{"attr1", "fo/o"}
	customAttrValues := []string{"value1", "bo/o"}

	customAttrStrs := make([]string, len(customAttrs))
	for i := range customAttrs {
		customAttrStrs[i] = fmt.Sprintf("%s:%s", customAttrs[i], customAttrValues[i])
	}
	dsn += "&connectionAttributes=" + url.QueryEscape(strings.Join(customAttrStrs, ","))

	var db *sql.DB
	if _, err := ParseDSN(dsn); err != errInvalidDSNUnsafeCollation {
		db, err = sql.Open(driverNameTest, dsn)
		if err != nil {
			t.Fatalf("error connecting: %s", err.Error())
		}
		defer db.Close()
	}

	dbt := &DBTest{t, db}

	var varName string
	var varValue string
	err := dbt.db.QueryRow("SHOW VARIABLES LIKE 'performance_schema'").Scan(&varName, &varValue)
	if err != nil {
		t.Fatalf("error: %s", err.Error())
	}
	if varValue != "ON" {
		t.Skipf("Performance schema is not enabled. skipping")
	}
	queryString := "SELECT ATTR_NAME, ATTR_VALUE FROM performance_schema.session_account_connect_attrs WHERE PROCESSLIST_ID = CONNECTION_ID()"
	rows := dbt.mustQuery(queryString)
	defer rows.Close()

	rowsMap := make(map[string]string)
	for rows.Next() {
		var attrName, attrValue string
		rows.Scan(&attrName, &attrValue)
		rowsMap[attrName] = attrValue
	}

	connAttrs := slices.Concat(defaultAttrs, customAttrs)
	expectedAttrValues := slices.Concat(defaultAttrValues, customAttrValues)
	for i := range connAttrs {
		if gotValue := rowsMap[connAttrs[i]]; gotValue != expectedAttrValues[i] {
			dbt.Errorf("expected %q, got %q", expectedAttrValues[i], gotValue)
		}
	}
}

func TestErrorInMultiResult(t *testing.T) {
	if !available {
		t.Skipf("MySQL server not running on %s", netAddr)
	}
	// https://github.com/go-sql-driver/mysql/issues/1361
	var db *sql.DB
	if _, err := ParseDSN(dsn); err != errInvalidDSNUnsafeCollation {
		db, err = sql.Open("mysql", dsn)
		if err != nil {
			t.Fatalf("error connecting: %s", err.Error())
		}
		defer db.Close()
	}

	dbt := &DBTest{t, db}
	query := `
CREATE PROCEDURE test_proc1()
BEGIN
	SELECT 1,2;
	SELECT 3,4;
	SIGNAL SQLSTATE '10000' SET MESSAGE_TEXT = "some error",  MYSQL_ERRNO = 10000;
END;
`
	runCallCommand(dbt, query, "test_proc1")
}

func runCallCommand(dbt *DBTest, query, name string) {
	dbt.mustExec(fmt.Sprintf("DROP PROCEDURE IF EXISTS %s", name))
	dbt.mustExec(query)
	defer dbt.mustExec("DROP PROCEDURE " + name)
	rows, err := dbt.db.Query(fmt.Sprintf("CALL %s", name))
	if err != nil {
		return
	}
	defer rows.Close()

	for rows.Next() {
	}
	for rows.NextResultSet() {
		for rows.Next() {
		}
	}
}

func TestIssue1567(t *testing.T) {
	// enable TLS.
	runTests(t, dsn+"&tls=skip-verify", func(dbt *DBTest) {
		var max int
		err := dbt.db.QueryRow("SELECT @@max_connections").Scan(&max)
		if err != nil {
			dbt.Fatalf("%s", err.Error())
		}

		// disable connection pooling.
		// data race happens when new connection is created.
		dbt.db.SetMaxIdleConns(0)

		// estimate round trip time.
		start := time.Now()
		if err := dbt.db.PingContext(context.Background()); err != nil {
			t.Fatal(err)
		}
		rtt := time.Since(start)
		if rtt <= 0 {
			// In some environments, rtt may become 0, so set it to at least 1ms.
			rtt = time.Millisecond
		}

		count := 1000
		if testing.Short() {
			count = 10
		}
		if count > max {
			count = max
		}

		for range count {
			timeout := time.Duration(mrand.Int63n(int64(rtt)))
			ctx, cancel := context.WithTimeout(context.Background(), timeout)
			dbt.db.PingContext(ctx)
			cancel()
		}
	})
}<|MERGE_RESOLUTION|>--- conflicted
+++ resolved
@@ -1623,59 +1623,6 @@
 	}
 
 	for _, collation := range testCollations {
-<<<<<<< HEAD
-		var expected, tdsn string
-		if collation != "" {
-			tdsn = dsn + "&collation=" + collation
-			expected = collation
-		} else {
-			tdsn = dsn
-			expected = defaultCollation
-		}
-
-		runTests(t, tdsn, func(dbt *DBTest) {
-			// see https://mariadb.com/kb/en/setting-character-sets-and-collations/#changing-default-collation
-			// when character_set_collations is set for the charset, it overrides the default collation
-			// so we need to check if the default collation is overridden
-			forceExpected := expected
-			var defaultCollations string
-			err := dbt.db.QueryRow("SELECT @@character_set_collations").Scan(&defaultCollations)
-			if err == nil {
-				// Query succeeded, need to check if we should override expected collation
-				collationMap := make(map[string]string)
-				pairs := strings.Split(defaultCollations, ",")
-				for _, pair := range pairs {
-					parts := strings.Split(pair, "=")
-					if len(parts) == 2 {
-						collationMap[parts[0]] = parts[1]
-					}
-				}
-
-				// Get charset prefix from expected collation
-				parts := strings.Split(expected, "_")
-				if len(parts) > 0 {
-					charset := parts[0]
-					if newCollation, ok := collationMap[charset]; ok {
-						forceExpected = newCollation
-					}
-				}
-			}
-
-			var got string
-			if err := dbt.db.QueryRow("SELECT @@collation_connection").Scan(&got); err != nil {
-				dbt.Fatal(err)
-			}
-
-			if got != expected {
-				if forceExpected != expected {
-					if got != forceExpected {
-						dbt.Fatalf("expected forced connection collation %s but got %s", forceExpected, got)
-					}
-				} else {
-					dbt.Fatalf("expected connection collation %s but got %s", expected, got)
-				}
-			}
-=======
 		t.Run(collation, func(t *testing.T) {
 			tdsn := dsn + "&collation=" + collation
 			expected := collation
@@ -1689,7 +1636,6 @@
 					dbt.Fatalf("expected connection collation %s but got %s", expected, got)
 				}
 			})
->>>>>>> e02b809d
 		})
 	}
 }
