--- conflicted
+++ resolved
@@ -134,7 +134,6 @@
 }
 
 func TestReadPacketWrongSequenceID(t *testing.T) {
-<<<<<<< HEAD
 	for _, testCase := range []struct {
 		ClientSequenceID byte
 		ServerSequenceID byte
@@ -163,34 +162,6 @@
 		if mc.IsValid() {
 			t.Errorf("expected IsValid() to be false")
 		}
-=======
-	conn := new(mockConn)
-	buf := newBuffer(conn)
-	mc := &mysqlConn{
-		reader: &buf,
-	}
-
-	// too low sequence id
-	conn.data = []byte{0x01, 0x00, 0x00, 0x00, 0xff}
-	conn.maxReads = 1
-	mc.sequence = 1
-	_, err := mc.readPacket()
-	if err != ErrPktSync {
-		t.Errorf("expected ErrPktSync, got %v", err)
-	}
-
-	// reset
-	conn.reads = 0
-	mc.sequence = 0
-	newBuf := newBuffer(conn)
-	mc.reader = &newBuf
-
-	// too high sequence id
-	conn.data = []byte{0x01, 0x00, 0x00, 0x42, 0xff}
-	_, err = mc.readPacket()
-	if err != ErrPktSyncMul {
-		t.Errorf("expected ErrPktSyncMul, got %v", err)
->>>>>>> f617170b
 	}
 }
 
