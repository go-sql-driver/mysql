// Go MySQL Driver - A MySQL-Driver for Go's database/sql package
//
// Copyright 2016 The Go-MySQL-Driver Authors. All rights reserved.
//
// This Source Code Form is subject to the terms of the Mozilla Public
// License, v. 2.0. If a copy of the MPL was not distributed with this file,
// You can obtain one at http://mozilla.org/MPL/2.0/.

package mysql

import (
	"bytes"
	"errors"
	"net"
	"testing"
	"time"
)

var (
	errConnClosed        = errors.New("connection is closed")
	errConnTooManyReads  = errors.New("too many reads")
	errConnTooManyWrites = errors.New("too many writes")
)

// struct to mock a net.Conn for testing purposes
type mockConn struct {
	laddr         net.Addr
	raddr         net.Addr
	data          []byte
	written       []byte
	queuedReplies [][]byte
	closed        bool
	read          int
	reads         int
	writes        int
	maxReads      int
	maxWrites     int
}

func (m *mockConn) Read(b []byte) (n int, err error) {
	if m.closed {
		return 0, errConnClosed
	}

	m.reads++
	if m.maxReads > 0 && m.reads > m.maxReads {
		return 0, errConnTooManyReads
	}

	n = copy(b, m.data)
	m.read += n
	m.data = m.data[n:]
	return
}
func (m *mockConn) Write(b []byte) (n int, err error) {
	if m.closed {
		return 0, errConnClosed
	}

	m.writes++
	if m.maxWrites > 0 && m.writes > m.maxWrites {
		return 0, errConnTooManyWrites
	}

	n = len(b)
	m.written = append(m.written, b...)

	if n > 0 && len(m.queuedReplies) > 0 {
		m.data = m.queuedReplies[0]
		m.queuedReplies = m.queuedReplies[1:]
	}
	return
}
func (m *mockConn) Close() error {
	m.closed = true
	return nil
}
func (m *mockConn) LocalAddr() net.Addr {
	return m.laddr
}
func (m *mockConn) RemoteAddr() net.Addr {
	return m.raddr
}
func (m *mockConn) SetDeadline(t time.Time) error {
	return nil
}
func (m *mockConn) SetReadDeadline(t time.Time) error {
	return nil
}
func (m *mockConn) SetWriteDeadline(t time.Time) error {
	return nil
}

// make sure mockConn implements the net.Conn interface
var _ net.Conn = new(mockConn)

func newRWMockConn(sequence uint8) (*mockConn, *mysqlConn) {
	conn := new(mockConn)
<<<<<<< HEAD
	connector, err := newConnector(NewConfig())
	if err != nil {
		panic(err)
	}

	buf := newBuffer(conn)
	reader := newBuffer(conn)

=======
	connector := newConnector(NewConfig())
>>>>>>> 3147497d
	mc := &mysqlConn{
		buf:              buf,
		packetReader:     &reader,
		packetWriter:     conn,
		cfg:              connector.cfg,
		connector:        connector,
		netConn:          conn,
		closech:          make(chan struct{}),
		maxAllowedPacket: defaultMaxAllowedPacket,
		sequence:         sequence,
	}
	return conn, mc
}

func TestReadPacketSingleByte(t *testing.T) {
	conn := new(mockConn)
	mc := &mysqlConn{
		buf: newBuffer(conn),
	}

	mc.packetReader = &mc.buf

	conn.data = []byte{0x01, 0x00, 0x00, 0x00, 0xff}
	conn.maxReads = 1
	packet, err := mc.readPacket()
	if err != nil {
		t.Fatal(err)
	}
	if len(packet) != 1 {
		t.Fatalf("unexpected packet length: expected %d, got %d", 1, len(packet))
	}
	if packet[0] != 0xff {
		t.Fatalf("unexpected packet content: expected %x, got %x", 0xff, packet[0])
	}
}

func TestReadPacketWrongSequenceID(t *testing.T) {
	for _, testCase := range []struct {
		ClientSequenceID byte
		ServerSequenceID byte
		ExpectedErr      error
	}{
		{
			ClientSequenceID: 1,
			ServerSequenceID: 0,
			ExpectedErr:      ErrPktSync,
		},
		{
			ClientSequenceID: 0,
			ServerSequenceID: 0x42,
			ExpectedErr:      ErrPktSyncMul,
		},
	} {
		conn, mc := newRWMockConn(testCase.ClientSequenceID)

		conn.data = []byte{0x01, 0x00, 0x00, testCase.ServerSequenceID, 0xff}
		_, err := mc.readPacket()
		if err != testCase.ExpectedErr {
			t.Errorf("expected %v, got %v", testCase.ExpectedErr, err)
		}

		// connection should not be returned to the pool in this state
		if mc.IsValid() {
			t.Errorf("expected IsValid() to be false")
		}
	}
}

func TestReadPacketSplit(t *testing.T) {
	conn := new(mockConn)
	mc := &mysqlConn{
		buf: newBuffer(conn),
	}

	mc.packetReader = &mc.buf

	data := make([]byte, maxPacketSize*2+4*3)
	const pkt2ofs = maxPacketSize + 4
	const pkt3ofs = 2 * (maxPacketSize + 4)

	// case 1: payload has length maxPacketSize
	data = data[:pkt2ofs+4]

	// 1st packet has maxPacketSize length and sequence id 0
	// ff ff ff 00 ...
	data[0] = 0xff
	data[1] = 0xff
	data[2] = 0xff

	// mark the payload start and end of 1st packet so that we can check if the
	// content was correctly appended
	data[4] = 0x11
	data[maxPacketSize+3] = 0x22

	// 2nd packet has payload length 0 and sequence id 1
	// 00 00 00 01
	data[pkt2ofs+3] = 0x01

	conn.data = data
	conn.maxReads = 3
	packet, err := mc.readPacket()
	if err != nil {
		t.Fatal(err)
	}
	if len(packet) != maxPacketSize {
		t.Fatalf("unexpected packet length: expected %d, got %d", maxPacketSize, len(packet))
	}
	if packet[0] != 0x11 {
		t.Fatalf("unexpected payload start: expected %x, got %x", 0x11, packet[0])
	}
	if packet[maxPacketSize-1] != 0x22 {
		t.Fatalf("unexpected payload end: expected %x, got %x", 0x22, packet[maxPacketSize-1])
	}

	// case 2: payload has length which is a multiple of maxPacketSize
	data = data[:cap(data)]

	// 2nd packet now has maxPacketSize length
	data[pkt2ofs] = 0xff
	data[pkt2ofs+1] = 0xff
	data[pkt2ofs+2] = 0xff

	// mark the payload start and end of the 2nd packet
	data[pkt2ofs+4] = 0x33
	data[pkt2ofs+maxPacketSize+3] = 0x44

	// 3rd packet has payload length 0 and sequence id 2
	// 00 00 00 02
	data[pkt3ofs+3] = 0x02

	conn.data = data
	conn.reads = 0
	conn.maxReads = 5
	mc.sequence = 0
	packet, err = mc.readPacket()
	if err != nil {
		t.Fatal(err)
	}
	if len(packet) != 2*maxPacketSize {
		t.Fatalf("unexpected packet length: expected %d, got %d", 2*maxPacketSize, len(packet))
	}
	if packet[0] != 0x11 {
		t.Fatalf("unexpected payload start: expected %x, got %x", 0x11, packet[0])
	}
	if packet[2*maxPacketSize-1] != 0x44 {
		t.Fatalf("unexpected payload end: expected %x, got %x", 0x44, packet[2*maxPacketSize-1])
	}

	// case 3: payload has a length larger maxPacketSize, which is not an exact
	// multiple of it
	data = data[:pkt2ofs+4+42]
	data[pkt2ofs] = 0x2a
	data[pkt2ofs+1] = 0x00
	data[pkt2ofs+2] = 0x00
	data[pkt2ofs+4+41] = 0x44

	conn.data = data
	conn.reads = 0
	conn.maxReads = 4
	mc.sequence = 0
	packet, err = mc.readPacket()
	if err != nil {
		t.Fatal(err)
	}
	if len(packet) != maxPacketSize+42 {
		t.Fatalf("unexpected packet length: expected %d, got %d", maxPacketSize+42, len(packet))
	}
	if packet[0] != 0x11 {
		t.Fatalf("unexpected payload start: expected %x, got %x", 0x11, packet[0])
	}
	if packet[maxPacketSize+41] != 0x44 {
		t.Fatalf("unexpected payload end: expected %x, got %x", 0x44, packet[maxPacketSize+41])
	}
}

func TestReadPacketFail(t *testing.T) {
	conn := new(mockConn)
	mc := &mysqlConn{
		buf:     newBuffer(conn),
		closech: make(chan struct{}),
		cfg:     NewConfig(),
	}
	mc.packetReader = &mc.buf

	// illegal empty (stand-alone) packet
	conn.data = []byte{0x00, 0x00, 0x00, 0x00}
	conn.maxReads = 1
	_, err := mc.readPacket()
	if err != ErrInvalidConn {
		t.Errorf("expected ErrInvalidConn, got %v", err)
	}

	// reset
	conn.reads = 0
	mc.sequence = 0
	mc.buf = newBuffer(conn)

	// fail to read header
	conn.closed = true
	_, err = mc.readPacket()
	if err != ErrInvalidConn {
		t.Errorf("expected ErrInvalidConn, got %v", err)
	}

	// reset
	conn.closed = false
	conn.reads = 0
	mc.sequence = 0
	mc.buf = newBuffer(conn)

	// fail to read body
	conn.maxReads = 1
	_, err = mc.readPacket()
	if err != ErrInvalidConn {
		t.Errorf("expected ErrInvalidConn, got %v", err)
	}
}

// https://github.com/go-sql-driver/mysql/pull/801
// not-NUL terminated plugin_name in init packet
func TestRegression801(t *testing.T) {
	conn := new(mockConn)
	mc := &mysqlConn{
		buf:      newBuffer(conn),
		cfg:      new(Config),
		sequence: 42,
		closech:  make(chan struct{}),
	}
	mc.packetReader = &mc.buf

	conn.data = []byte{72, 0, 0, 42, 10, 53, 46, 53, 46, 56, 0, 165, 0, 0, 0,
		60, 70, 63, 58, 68, 104, 34, 97, 0, 223, 247, 33, 2, 0, 15, 128, 21, 0,
		0, 0, 0, 0, 0, 0, 0, 0, 0, 98, 120, 114, 47, 85, 75, 109, 99, 51, 77,
		50, 64, 0, 109, 121, 115, 113, 108, 95, 110, 97, 116, 105, 118, 101, 95,
		112, 97, 115, 115, 119, 111, 114, 100}
	conn.maxReads = 1

	authData, pluginName, err := mc.readHandshakePacket()
	if err != nil {
		t.Fatalf("got error: %v", err)
	}

	if pluginName != "mysql_native_password" {
		t.Errorf("expected plugin name 'mysql_native_password', got '%s'", pluginName)
	}

	expectedAuthData := []byte{60, 70, 63, 58, 68, 104, 34, 97, 98, 120, 114,
		47, 85, 75, 109, 99, 51, 77, 50, 64}
	if !bytes.Equal(authData, expectedAuthData) {
		t.Errorf("expected authData '%v', got '%v'", expectedAuthData, authData)
	}
}<|MERGE_RESOLUTION|>--- conflicted
+++ resolved
@@ -96,18 +96,11 @@
 
 func newRWMockConn(sequence uint8) (*mockConn, *mysqlConn) {
 	conn := new(mockConn)
-<<<<<<< HEAD
-	connector, err := newConnector(NewConfig())
-	if err != nil {
-		panic(err)
-	}
+	connector := newConnector(NewConfig())
 
 	buf := newBuffer(conn)
 	reader := newBuffer(conn)
 
-=======
-	connector := newConnector(NewConfig())
->>>>>>> 3147497d
 	mc := &mysqlConn{
 		buf:              buf,
 		packetReader:     &reader,
